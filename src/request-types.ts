<<<<<<< HEAD
import {
  Response,
  RequestParams,
  Genre,
  ProductionCountry,
  SpokenLanguage,
  ProductionCompany
} from './types'

export interface IdRequestParams extends RequestParams {
  id: string|number
}

export interface AppendToResponseRequest {
  append_to_response?: string
}

export interface IdAppendToResponseRequest extends IdRequestParams, AppendToResponseRequest {}

export interface PagedRequestParams extends IdRequestParams {
  page?: number
}

export interface MovieResult {
  poster_path?: string
  adult?: boolean
  overview?: string
  release_date?: string
  genre_ids?: number[]
  id?: number
  media_type: 'movie'
  original_title?: string
  original_language?: string
  title?: string
  backdrop_path?: string
  popularity?: number
  vote_count?: number
  video?: boolean
  vote_average?: number
}

export interface TvResult {
  poster_path?: string
  popularity?: number
  id?: number
  overview?: string
  backdrop_path?: string
  vote_average?: number
  media_type: 'tv'
  first_air_date?: string
  origin_country?: string[]
  genre_ids?: number[]
  original_language?: string
  vote_count?: number
  name?: string
  original_name?: string
}

export interface PersonResult {
  profile_path?: string
  adult?: boolean
  id?: number
  name?: string
  popularity?: number
  known_for?: Array<MovieResult|TvResult>
}

export interface Person {
  birthday?: string|null
  known_for_department?: string
  deathday?: null|string
  id?: number
  name?: string
  also_known_as?: string[]
  gender?: number
  biography?: string
  popularity?: number
  place_of_birth?: string|null
  profile_path?: string|null
  adult?: boolean
  imdb_id?: string
  homepage?: null|string
}

export interface Image {
  base_url?: string
  secure_base_url?: string
  backdrop_sizes?: string[]
  logo_sizes?: string[]
  poster_sizes?: string[]
  profile_sizes?: string[]
  still_sizes?: string[]
}

export interface Logo {
  aspect_ratio?: number
  file_path?: string
  height?: number
  id?: string
  file_type?: '.svg'|'.png'
  vote_average?: number
  vote_count?: number
  width?: number
}

export interface Backdrop {
  aspect_ratio?: number
  file_path?: string
  height?: number
  iso_639_1?: null
  vote_average?: number
  vote_count?: number
  width?: number
}

export interface Profile {
  aspect_ratio?: number
  file_path?: string
  height?: number
  iso_639_1?: null
  vote_average?: number
  vote_count?: number
  width?: number
}

export interface Poster {
  aspect_ratio?: number
  file_path?: string
  height?: number
  iso_639_1?: string
  vote_average?: number
  vote_count?: number
  width?: number
}

export interface Keyword {
  id?: number
  name?: string
}

export interface ReleaseDate {
  certification?: string
  iso_639_1?: string
  release_date?: string
  type?: number
  note?: string
}

export interface Video {
  id?: string
  iso_639_1?: string
  iso_3166_1?: string
  key?: string
  name?: string
  site?: string
  size?: 360|480|720|1080
  type?: 'Trailer'|'Teaser'|'Clip'|'Featurette'|'Behind the Scenes'|'Bloopers'
}

export interface Translation {
  iso_3166_1?: string
  iso_639_1?: string
  name?: string
  english_name?: string
  data?: {
    title?: string
    overview?: string
    homepage?: string
  }
}

export interface Company {
  description?: string
  headquarters?: string
  homepage?: string
  id?: number
  logo_path?: string
  name?: string
  origin_country?: string
  parent_company?: null|object
}

export interface SimpleEpisode {
  air_date?: string
  episode_number?: number
  id?: number
  name?: string
  overview?: string
  production_code?: string
  season_number?: number
  show_id?: number
  still_path?: string
  vote_average?: number
  vote_count?: number
  rating?: number
  order?: number
}

export interface Network {
  name?: string
  id?: number
  logo_path?: string
  origin_country?: string
}

export interface SimpleSeason {
  air_date?: string
  episode_count?: number
  id?: number
  name?: string
  overview?: string
  poster_path?: string
  season_number?: number
}

export interface SimplePerson {
  id?: number
  credit_id?: string
  name?: string
  gender?: number
  profile_path?: string
}

export interface Cast {
  adult?: boolean
  cast_id?: number
  character?: string
  credit_id?: string
  gender?: number|null
  id?: number
  known_for_department?: string
  name?: string
  order?: number
  original_name?: string
  popularity?: number
  profile_path?: string|null
}

export interface Crew {
  adult?: boolean
  credit_id?: string
  department?: string
  gender?: number|null
  id?: number
  known_for_department?: string
  job?: string
  name?: string
  original_name?: string
  popularity?: number
  profile_path?: string|null
}

export interface Country {
  iso_3166_1?: string
  english_name?: string
}

export interface Language {
  iso_639_1?: string
  english_name?: string
  name?: string
}

export interface Timezone {
  iso_3166_1?: string
  zones?: string[]
}

export interface Job {
  department?: string
  jobs?: string[]
}

export interface Episode {
  air_date?: string
  crew?: Crew[]
  episode_number?: number
  guest_stars?: GuestStar[]
  name?: string
  overview?: string
  id?: number
  production_code?: string|null
  season_number?: number
  still_path?: string|null
  vote_average?: number
  vote_count?: number
}

export enum ExternalId {
  ImdbId = 'imdb_id',
  Freebase_Mid = 'freebase_mid',
  FreebaseId = 'freebase_id',
  TvdbId = 'tvdb_id',
  TvrageId = 'tvrage_id',
  FacebookId = 'facebook_id',
  TwitterId = 'twitter_id',
  InstagramId = 'instagram_id',
}

export interface ConfigurationResponse extends Response {
  change_keys: string[]
  images: {
    base_url?: string
    secure_base_url?: string
    backdrop_sizes?: string[]
    logo_sizes?: string[]
    poster_sizes?: string[]
    profile_sizes?: string[]
    still_sizes?: string[]
  }
}

export interface MovieList {
  description?: string
  favorite_count?: number
  id?: number
  item_count?: number
  iso_639_1?: string
  list_type?: string
  name?: string
  poster_path?: null|string
}

export interface GuestStar {
  id?: number
  name?: string
  credit_id?: string
  character?: string
  order?: number
  profile_path?: string|null
}

export interface FindRequest extends RequestParams {
  id: string|number
  language?: string
  external_source: ExternalId
}

export interface PaginatedResponse extends Response {
  page?: number
  total_results?: number
  total_pages?: number
}

export interface FindResponse extends Response {
  movie_results: MovieResult[]
  tv_results: TvResult[]
  person_results: PersonResult[]
  tv_episode_results: object[]
  tv_season_results: object[]
}

export interface SearchRequest extends RequestParams {
  query: string
  page?: number
}

export interface SearchCompanyResponse extends PaginatedResponse {
  results?: Array<{
    id?: number
    logo_path?: string
    name?: string
  }>
}

export interface SearchCollectionResponse extends PaginatedResponse {
  results?: Array<{
    id?: number
    backdrop_path?: string
    name?: string
    poster_path?: string
  }>
}

export interface SearchKeywordResponse extends PaginatedResponse {
  results?: Array<{
    id?: number
    name?: string
  }>
}

export interface SearchMovieRequest extends SearchRequest {
  include_adult?: boolean
  region?: string
  year?: number
  primary_release_year?: number
}

export interface MovieResultsResponse extends PaginatedResponse {
  results?: MovieResult[]
}

export interface SearchMultiRequest extends SearchRequest {
  include_adult?: boolean
  region?: string
}

export interface SearchMultiResponse extends PaginatedResponse {
  results?: Array<MovieResult|TvResult|PersonResult>
}

export interface SearchPersonResponse extends PaginatedResponse {
  results?: PersonResult[]
}

export interface SearchTvRequest extends SearchRequest {
  include_adult?: boolean
  first_air_date_year?: number
}

export interface TvResultsResponse extends PaginatedResponse {
  results?: TvResult[]
}

export interface EpisodeResultsResponse extends PaginatedResponse {
  results?: SimpleEpisode[]
}

export interface CollectionRequest extends RequestParams {
  id: number
}

export interface CollectionInfoResponse extends Response {
  id?: number
  name?: string
  overview?: string
  poster_path?: null
  backdrop_path?: string
  parts?: Array<{
    adult?: boolean
    backdrop_path?: null
    genre_ids?: number[]
    id?: number
    original_language?: string
    original_title?: string
    overview?: string
    release_date?: string
    poster_path?: string
    popularity?: number
    title?: string
    video?: boolean
    vote_average?: number
    vote_count?: number
  }>
}

export interface CollectionImagesResponse extends Response {
  id?: number
  backdrops?: Backdrop[]
  posters?: Poster[]
}

export interface CollectionTranslationsResponse extends Response {
  id?: number
  translations?: Translation[]
}

export interface DiscoverMovieRequest extends RequestParams {
  region?: string
  sort_by?: 'popularity.asc'|'popularity.desc'|'release_date.asc'|'release_date.desc'|'revenue.asc'|'revenue.desc'|'primary_release_date.asc'|'primary_release_date.desc'|'original_title.asc'|'original_title.desc'|'vote_average.asc'|'vote_average.desc'|'vote_count.asc'|'vote_count.desc'
  certification_country?: string
  certification?: string
  'certification.lte'?: string
  'certification.gte'?: string
  include_adult?: boolean
  include_video?: boolean
  page?: number
  primary_release_year?: number
  'primary_release_date.gte'?: string
  'primary_release_date.lte'?: string
  'release_date.gte'?: string
  'release_date.lte'?: string
  with_release_type?: number
  year?: number
  'vote_count.gte'?: number
  'vote_count.lte'?: number
  'vote_average.gte'?: number
  'vote_average.lte'?: number
  with_cast?: string
  with_crew?: string
  with_people?: string
  with_companies?: string
  with_genres?: string
  without_genres?: string
  with_keywords?: string
  without_keywords?: string
  'with_runtime.gte'?: number
  'with_runtime.lte'?: number
  with_original_language?: string
}

export interface DiscoverMovieResponse extends PaginatedResponse {
  results?: MovieResult[]
}

export interface DiscoverTvRequest extends RequestParams {
  sort_by?: string
  'air_date.gte'?: string
  'air_date.lte'?: string
  'first_air_date.gte'?: string
  'first_air_date.lte'?: string
  first_air_date_year?: number
  page?: number
  timezone?: string
  'vote_average.gte'?: number
  'vote_count.gte'?: number
  with_genres?: string
  with_networks?: string
  without_genres?: string
  'with_runtime.gte'?: number
  'with_runtime.lte'?: number
  include_null_first_air_dates?: boolean
  with_original_language?: string
  without_keywords?: string
  screened_theatrically?: boolean
  with_companies?: string
  with_keywords?: string
}

export interface DiscoverTvResponse extends PaginatedResponse {
  results?: TvResult[]
}

export interface TrendingRequest extends RequestParams {
  media_type: 'all'|'movie'|'tv'|'person'
  time_window: 'day'|'week'
}

export interface TrendingResponse extends PaginatedResponse {
  results?: Array<MovieResult|TvResult|PersonResult>
}

export interface MovieResponse extends Response {
  adult?: boolean
  backdrop_path?: string
  belongs_to_collection?: object
  budget?: number
  genres?: Genre[]
  homepage?: string
  id?: number
  imdb_id?: string
  original_language?: string
  original_title?: string
  overview?: string
  popularity?: number
  poster_path?: string
  production_companies?: ProductionCompany[]
  production_countries?: ProductionCountry[]
  release_date?: string
  revenue?: number
  runtime?: number
  spoken_languages?: SpokenLanguage[]
  status?: 'Rumored'|'Planned'|'In Production'|'Post Production'|'Released'|'Canceled'
  tagline?: string
  title?: string
  video?: boolean
  vote_average?: number
  vote_count?: number
}

export interface MovieAccountStateResponse extends Response {
  id?: number
  favorite?: boolean
  rated?: object|boolean
  watchlist?: boolean
}

export interface MovieAlternativeTitlesRequest extends IdRequestParams {
  country?: string
}

export interface MovieAlternativeTitlesResponse extends Response {
  id?: number
  titles?: Array<{
    iso_3166_1?: string
    title?: string
    type?: string
  }>
}

export interface ChangesRequest extends IdRequestParams {
  start_date?: string
  end_date?: string
  page?: number
}

export interface ChangesResponse extends PaginatedResponse {
  results?: Array<{
    id?: number
    adult?: boolean|null
  }>
}

interface WatchProviderCountry {
  link?: string
  rent?: WatchProvider[]
  buy?: WatchProvider[]
  flatrate?: WatchProvider[]
}

interface WatchProvider {
  display_priority?: number
  logo_path?: string
  provider_id?: number
  provider_name?: string
}

export interface WatchProviderResponse {
  id?: number
  results?: {
    AR?: WatchProviderCountry
    AT?: WatchProviderCountry
    AU?: WatchProviderCountry
    BE?: WatchProviderCountry
    BR?: WatchProviderCountry
    CA?: WatchProviderCountry
    CH?: WatchProviderCountry
    CL?: WatchProviderCountry
    CO?: WatchProviderCountry
    CZ?: WatchProviderCountry
    DE?: WatchProviderCountry
    DK?: WatchProviderCountry
    EC?: WatchProviderCountry
    EE?: WatchProviderCountry
    ES?: WatchProviderCountry
    FI?: WatchProviderCountry
    FR?: WatchProviderCountry
    GB?: WatchProviderCountry
    GR?: WatchProviderCountry
    HU?: WatchProviderCountry
    ID?: WatchProviderCountry
    IE?: WatchProviderCountry
    IN?: WatchProviderCountry
    IT?: WatchProviderCountry
    JP?: WatchProviderCountry
    KR?: WatchProviderCountry
    LT?: WatchProviderCountry
    LV?: WatchProviderCountry
    MX?: WatchProviderCountry
    MY?: WatchProviderCountry
    NL?: WatchProviderCountry
    NO?: WatchProviderCountry
    NZ?: WatchProviderCountry
    PE?: WatchProviderCountry
    PH?: WatchProviderCountry
    PL?: WatchProviderCountry
    PT?: WatchProviderCountry
    RO?: WatchProviderCountry
    RU?: WatchProviderCountry
    SE?: WatchProviderCountry
    SG?: WatchProviderCountry
    TH?: WatchProviderCountry
    TR?: WatchProviderCountry
    US?: WatchProviderCountry
    VE?: WatchProviderCountry
    ZA?: WatchProviderCountry
  }
}

export interface MovieChangesResponse extends Response {
  changes?: Array<{
    key?: string
    items?: Array<{
      id?: string
      action?: string
      time?: string
      iso_639_1?: string
      value?: string
      original_value?: string
    }>
  }>
}

export interface CreditsResponse extends Response {
  id?: number
  cast?: Cast[]
  crew?: Crew[]
}

export interface MovieExternalIdsResponse extends Response {
  imdb_id?: string|null
  facebook_id?: string|null
  instagram_id?: string|null
  twitter_id?: string|null
  id?: number
}

export interface MovieImagesRequest extends IdRequestParams {
  include_image_language?: string
}

export interface MovieImagesResponse extends Response {
  id?: number
  backdrops?: Backdrop[]
  posters?: Poster[]
}

export interface MovieKeywordResponse extends Response {
  id?: number
  keywords?: Keyword[]
}

export interface MovieReleaseDatesResponse extends Response {
  id?: number
  results?: Array<{
    iso_3166_1?: string
    release_dates?: ReleaseDate[]
  }>
}

export interface VideosResponse extends Response {
  id?: number
  results?: Video[]
}

export interface MovieTranslationsResponse extends CollectionTranslationsResponse {}

export interface MovieRecommendationsRequest extends IdRequestParams {
  page?: string
}

export interface MovieRecommendationsResponse extends PaginatedResponse {
  results?: MovieResult[]
}

export interface SimilarMovieResponse extends MovieRecommendationsResponse {}

export interface MovieReviewsRequest extends MovieRecommendationsRequest {}

export interface MovieReviewsResponse extends PaginatedResponse {
  results?: Review[]
}

export interface MovieListsRequest extends MovieRecommendationsRequest {}

export interface MovieListsResponse extends PaginatedResponse {
  results?: MovieList[]
}

export interface RatingRequest extends IdRequestParams {
  value: number
}

export interface PostResponse extends Response {
  status_code?: number
  status_message?: string
}

export interface MovieNowPlayingRequest extends RequestParams {
  page?: number
  region?: string
}

export interface MovieNowPlayingResponse extends PaginatedResponse {
  results?: MovieResult[]
  dates?: {
    maximum?: string
    minimum?: string
  }
}

export interface PopularMoviesRequest extends MovieNowPlayingRequest {}

export interface PopularMoviesResponse extends DiscoverMovieResponse {}

export interface TopRatedMoviesRequest extends MovieNowPlayingRequest {}

export interface TopRatedMoviesResponse extends DiscoverMovieResponse {}

export interface UpcomingMoviesRequest extends MovieNowPlayingRequest {
  page?: number
  region?: string
}

export interface UpcomingMoviesResponse extends MovieNowPlayingResponse {
  results?: MovieResult[]
  dates?: {
    maximum?: string
    minimum?: string
  }
}

export interface ShowResponse extends Response {
  backdrop_path?: string|null
  created_by?: SimplePerson[]
  episode_run_time?: number[]
  first_air_date?: string
  genres?: Genre[]
  homepage?: string
  id?: number
  in_production?: boolean
  languages?: string[]
  last_air_date?: string
  last_episode_to_air?: SimpleEpisode
  name?: string
  next_episode_to_air?: null
  networks?: Network[]
  number_of_episodes?: number
  number_of_seasons?: number
  origin_country?: string[]
  original_language?: string
  original_name?: string
  overview?: string
  popularity?: number
  poster_path?: string|null
  production_companies?: ProductionCompany[]
  seasons?: SimpleSeason[]
  status?: string
  type?: string
  vote_average?: number
  vote_count?: number
}

export interface ShowAccountStatesResponse extends Response {
  id?: number
  favorite?: boolean
  rated?: object|boolean
  watchlist?: boolean
}

export interface ShowAlternativeTitlesResponse extends Response {
  id?: number
  results?: Array<{
    title?: string
    iso_3166_1?: string
    type?: string
  }>
}

export interface ShowChangesResponse extends Response {
  id?: number
  results?: Array<{
    title?: string
    iso_3166_1?: string
    type?: string
  }>
}

export interface ShowContentRatingResponse extends Response {
  results?: Array<{
    iso_3166_1?: string
    rating?: string
  }>
  id?: number
}

export interface TvEpisodeGroupsResponse extends Response {
  results?: Array<{
    description?: string
    episode_count?: number
    group_count?: number
    id?: string
    name?: string
    network?: null|Network
  }>
}

export interface TvExternalIdsResponse extends Response {
  imdb_id?: string|null
  freebase_mid?: string|null
  freebase_id?: string|null
  tvdb_id?: number|null
  tvrage_id?: number|null
  facebook_id?: string|null
  instagram_id?: string|null
  twitter_id?: string|null
  id?: number
}

export interface TvImagesResponse extends Response {
  backdrops?: Backdrop[]
  id?: number
  posters?: Poster[]
}

export interface TvKeywordsResponse extends Response {
  id?: number
  results?: Keyword[]
}

export interface TvReviewsResponse extends PaginatedResponse {
  results?: Review[]
}

export interface TvScreenTheatricallyResponse extends Response {
  id?: number
  results?: Array<{
    id?: number
    episode_number?: number
    season_number?: number
  }>
}

export interface TvSimilarShowsResponse extends PaginatedResponse {
  results?: TvResult[]
}

export interface TvTranslationsResponse extends Response {
  id?: number
  translations?: Translation[]
}

export interface TvSeasonRequest extends IdAppendToResponseRequest {
  season_number: number
}

export interface TvSeasonResponse extends Response {
  _id?: string
  air_date?: string
  episodes?: Episode[]
  name?: string
  overview?: string
  id?: number
  poster_path?: string|null
  season_number?: number
}

export interface TvSeasonChangesResponse extends Response {
  changes?: Array<{
    key?: string
    items?: Array<{
      id?: string
      action?: string
      time?: string
      value?: string|{
        episode_id?: number
        episode_number?: number
      }
      iso_639_1?: string
      original_value?: string
    }>
  }>
}

export interface TvSeasonAccountStatesResponse extends Response {
  id?: number
  results?: Array<{
    id?: number
    episode_number?: number
    rated?: boolean|{
      value?: number
    }
  }>
}

export interface TvSeasonExternalIdsResponse extends Response {
  freebase_mid?: string|null
  freebase_id?: null|string
  tvdb_id?: number|null
  tvrage_id?: null|number
  id?: number
}

export interface TvSeasonImagesResponse extends Response {
  id?: number
  posters?: Poster[]
}

export interface EpisodeRequest extends TvSeasonRequest {
  episode_number: number
}

export interface EpisodeChangesResponse extends Response {
  changes?: Array<{
    key?: string
    items?: Array<{
      id?: string
      action?: string
      time?: string
      value?: string
      iso_639_1?: string
    }>
  }>
}

export interface EpisodeAccountStatesResponse extends Response {
  id?: number
  rated?: object|boolean
}

export interface EpisodeCreditsResponse extends CreditsResponse {
  guest_stars?: GuestStar[]
}

export interface EpisodeExternalIdsResponse extends Response {
  imdb_id?: string|null
  freebase_mid?: string|null
  freebase_id?: string|null
  tvdb_id?: number|null
  tvrage_id?: number|null
  id?: number
}

export interface EpisodeImagesResponse extends Response {
  id?: number
  stills?: Array<{
    aspect_ratio?: number
    file_path?: string
    height?: number
    iso_639_1?: null|string
    vote_average?: number|number
    vote_count?: number
    width?: number
  }>
}

export interface EpisodeTranslationsResponse extends Response {
  id?: number
  translations?: Array<{
    iso_3166_1?: string
    iso_639_1?: string
    name?: string
    english_name?: string
    data?: {
      name?: string
      overview?: string
    }
  }>
}

export interface EpisodeRatingRequest extends EpisodeRequest {
  value: number
}

export interface EpisodeVideosResponse extends Response {
  id?: number
  results: Array<{
    id?: string
    iso_639_1?: string
    iso_3166_1?: string
    key?: string
    name?: string
    site?: string
    size?: 360|480|720|1080
    type?: 'Trailer'|'Teaser'|'Clip'|'Featurette'|'Opening Credits'|'Behind the Scenes'|'Bloopers'|'Recap'
  }>
}

export interface PersonChangesResponse extends Response {
  changes: Array<{
    key?: string
    items?: Array<{
      id?: string
      action?: string
      time?: string
      original_value?: {
        profile?: {
          file_path?: string
        }
      }
    }>
  }>
}

export interface PersonMovieCreditsResponse extends Response {
  id?: number
  cast?: Array<{
    character?: string
    credit_id?: string
    release_date?: string
    vote_count?: number
    video?: boolean
    adult?: boolean
    vote_average?: number|number
    title?: string
    genre_ids?: number[]
    original_language?: string
    original_title?: string
    popularity?: number
    id?: number
    backdrop_path?: string|null
    overview?: string
    poster_path?: string|null
  }>
  crew?: Array<{
    id?: number
    department?: string
    original_language?: string
    original_title?: string
    job?: string
    overview?: string
    vote_count?: number
    video?: boolean
    poster_path?: string|null
    backdrop_path?: string|null
    title?: string
    popularity?: number
    genre_ids?: number[]
    vote_average?: number
    adult?: boolean
    release_date?: string
    credit_id?: string
  }>
}

export interface PersonTvCreditsResponse extends Response {
  id?: number
  cast?: Array<{
    credit_id?: string
    original_name?: string
    id?: number
    genre_ids?: number[]
    character?: string
    name?: string
    poster_path?: string|null
    vote_count?: number
    vote_average?: number
    popularity?: number
    episode_count?: number
    original_language?: string
    first_air_date?: string
    backdrop_path?: string|null
    overview?: string
    origin_country?: string[]
  }>
  crew?: Array<{
    id?: number
    department?: string
    original_language?: string
    episode_count?: number
    job?: string
    overview?: string
    origin_country?: string[]
    original_name?: string
    genre_ids?: number[]
    name?: string
    first_air_date?: string
    backdrop_path?: string|null
    popularity?: number
    vote_count?: number
    vote_average?: number
    poster_path?: string|null
    credit_id?: string
  }>
}

export interface PersonCombinedCreditsResponse extends Response {
  id?: number
  cast?: Array<{
    id?: number
    original_language?: string
    episode_count?: number
    overview?: string
    origin_country?: string[]
    original_name?: string
    genre_ids?: number[]
    name?: string
    media_type?: string
    poster_path?: string|null
    first_air_date?: string
    vote_average?: number|number
    vote_count?: number
    character?: string
    backdrop_path?: string|null
    popularity?: number
    credit_id?: string
    original_title?: string
    video?: boolean
    release_date?: string
    title?: string
    adult?: boolean
  }>
  crew?: Array<{
    id?: number
    department?: string
    original_language?: string
    episode_count?: number
    job?: string
    overview?: string
    origin_country?: string[]
    original_name?: string
    vote_count?: number
    name?: string
    media_type?: string
    popularity?: number
    credit_id?: string
    backdrop_path?: string|null
    first_air_date?: string
    vote_average?: number
    genre_ids?: number[]
    poster_path?: string|null
    original_title?: string
    video?: boolean
    title?: string
    adult?: boolean
    release_date?: string
  }>
}

export interface PersonExternalIdsResponse extends Response {
  imdb_id?: string|null
  facebook_id?: null|string
  freebase_mid?: string|null
  freebase_id?: null|string
  tvrage_id?: number|null
  twitter_id?: null|string
  id: number
  instagram_id?: string|null
}

export interface PersonImagesResponse extends Response {
  id?: number
  profiles?: Profile[]
}

export interface PersonTaggedImagesResponse extends PaginatedResponse {
  id?: number
  results?: Array<{
    aspect_ratio?: number
    file_path?: string
    height?: number
    id?: string
    iso_639_1?: null|string
    vote_average?: number
    vote_count?: number
    width?: number
    image_type?: string
    media?: MovieResult|TvResult
  }>
}

export interface PersonTranslationsResponse extends PaginatedResponse {
  id?: number
  translations?: Array<{
    iso_639_1?: string
    iso_3166_1?: string
    name?: string
    data?: {
      biography?: string
    }
    english_name?: string
  }>
}

export interface PersonPopularResponse extends PaginatedResponse {
  results?: Array<{
    profile_path?: string
    adult?: boolean
    id?: number
    known_for?: MovieResult|TvResult
    name?: string
    popularity?: number
  }>
}

export interface CreditDetailsResponse extends Response {
  credit_type?: string
  department?: string
  job?: string
  media?: {
    id?: number
    name?: string
    original_name?: string
    character?: string
    episodes?: SimpleEpisode[]
    seasons?: Array<{
      air_date?: string
      poster_path?: string
      season_number?: number
    }>
  }
  media_type?: string
  id?: string
  person?: {
    name?: string
    id?: number
  }
}

export interface ListsDetailResponse extends Response {
  created_by?: string
  description?: string
  favorite_count?: number
  id?: string
  items?: MovieResult[]
  item_count?: number
  iso_639_1?: string
  name?: string
  poster_path?: string|null
}

export interface ListStatusParams extends RequestParams {
  id: string|number
  movie_id: number
}

export interface ListsStatusResponse extends Response {
  id?: string
  item_present?: boolean
}

export interface CreateListParams extends RequestParams {
  name?: string
  description?: string
  language?: string
}

export interface CreateListResponse extends Response {
  status_message?: string
  success?: boolean
  status_code?: number
  list_id?: number
}

export interface CreateListItemParams extends IdRequestParams {
  media_id: number
}

export interface ClearListParams extends IdRequestParams {
  confirm: boolean
}

export interface GenresResponse extends Response {
  genres?: Genre[]
}

export interface KeywordResponse extends Response {
  id?: number
  name?: string
}

export interface KeywordMoviesParams extends IdRequestParams {
  include_adult?: boolean
}

export interface CompanyAlternativeNamesResponse extends Response {
  id?: number
  results?: Array<{
    name?: string
    type?: string
  }>
}

export interface CompanyImagesResponse extends Response {
  id?: number
  logos?: Logo[]
}

export interface AccountInfoResponse extends Response {
  id?: number
  avatar?: {
    gravatar?: {
      hash?: string
    }
  }
  iso_639_1?: string
  iso_3166_1?: string
  name?: string
  include_adult?: boolean
  username?: string
}

export interface AccountListsResponse extends PaginatedResponse {
  results?: Array<{
    description?: string
    favorite_count?: number
    id?: number
    item_count?: number
    iso_639_1?: string
    list_type?: string
    name?: string
    poster_path?: null
  }>
}

export interface AccountMediaRequest extends PagedRequestParams {
  sort_by?: 'created_at.asc'|'created_at.desc'
}

export interface MarkAsFavoriteRequest extends IdRequestParams {
  media_type: 'movie'|'tv'
  media_id: number
  favorite: boolean
}

export interface AccountWatchlistRequest extends IdRequestParams {
  media_type: 'movie'|'tv'
  media_id: number
  watchlist: boolean
}

export interface Certification {
  certification?: string
  meaning?: string
  order?: number
}

export interface CertificationsResponse extends Response {
  certifications?: {
    US?: Certification[]
    CA?: Certification[]
    DE?: Certification[]
    GB?: Certification[]
    AU?: Certification[]
    BR?: Certification[]
    FR?: Certification[]
    NZ?: Certification[]
    IN?: Certification[]
  }
}

export type CountriesResponse = Country[]

export interface NetworkResponse extends Response {
  headquarters?: string
  homepage?: string
  id?: number
  name?: string
  origin_country?: string
}

export interface Review {
  id?: string
  author?: string
  content?: string
  iso_639_1?: string
  media_id?: number
  media_title?: string
  media_type?: string
  url?: string
}

export interface EpisodeGroupResponse extends Response {
  id?: string
  name?: string
  description?: string
  episode_count?: number
  group_count?: number
  groups?: Array<{
    id?: string
    name?: string
    order?: number
    locked?: boolean
    episodes?: SimpleEpisode[]
  }>
  network?: Network
  type?: number
}
=======
import {
  Response,
  RequestParams,
  Genre,
  ProductionCountry,
  SpokenLanguage,
  ProductionCompany
} from './types'

export interface IdRequestParams extends RequestParams {
  id: string|number
}

export interface AppendToResponseRequest {
  append_to_response?: string
}

export interface IdAppendToResponseRequest extends IdRequestParams, AppendToResponseRequest {}

export interface PagedRequestParams extends IdRequestParams {
  page?: number
}

export interface MovieResult {
  poster_path?: string
  adult?: boolean
  overview?: string
  release_date?: string
  genre_ids?: Array<number>
  id?: number
  media_type: 'movie'
  original_title?: string
  original_language?: string
  title?: string
  backdrop_path?: string
  popularity?: number
  vote_count?: number
  video?: boolean
  vote_average?: number
}

export interface TvResult {
  poster_path?: string
  popularity?: number
  id?: number
  overview?: string
  backdrop_path?: string
  vote_average?: number
  media_type: 'tv'
  first_air_date?: string
  origin_country?: Array<string>
  genre_ids?: Array<number>
  original_language?: string
  vote_count?: number
  name?: string
  original_name?: string
}

export interface PersonResult {
  profile_path?: string
  adult?: boolean
  id?: number
  name?: string
  popularity?: number
  known_for?: Array<MovieResult|TvResult>
}

export interface Person {
  birthday?: string|null
  known_for_department?: string
  deathday?: null|string
  id?: number
  name?: string
  also_known_as?: string[]
  gender?: number
  biography?: string
  popularity?: number
  place_of_birth?: string|null
  profile_path?: string|null
  adult?: boolean
  imdb_id?: string
  homepage?: null|string
}

export interface Image {
  base_url?: string
  secure_base_url?: string
  backdrop_sizes?: Array<string>
  logo_sizes?: Array<string>
  poster_sizes?: Array<string>
  profile_sizes?: Array<string>
  still_sizes?: Array<string>
}

export interface Logo {
  aspect_ratio?: number
  file_path?: string
  height?: number
  id?: string
  file_type?: '.svg'|'.png'
  vote_average?: number
  vote_count?: number
  width?: number
}

export interface Backdrop {
  aspect_ratio?: number
  file_path?: string
  height?: number
  iso_639_1?: null
  vote_average?: number
  vote_count?: number
  width?: number
}

export interface Profile {
  aspect_ratio?: number
  file_path?: string
  height?: number
  iso_639_1?: null
  vote_average?: number
  vote_count?: number
  width?: number
}

export interface Poster {
  aspect_ratio?: number
  file_path?: string
  height?: number
  iso_639_1?: string
  vote_average?: number
  vote_count?: number
  width?: number
}

export interface Keyword {
  id?: number
  name?: string
}

export interface ReleaseDate {
  certification?: string
  iso_639_1?: string
  release_date?: string
  type?: number
  note?: string
}

export interface Video {
  id?: string
  iso_639_1?: string
  iso_3166_1?: string
  key?: string
  name?: string
  site?: string
  size?: 360|480|720|1080
  type?: 'Trailer'|'Teaser'|'Clip'|'Featurette'|'Behind the Scenes'|'Bloopers'
}

export interface Translation {
  iso_3166_1?: string
  iso_639_1?: string
  name?: string
  english_name?: string
  data?: {
    title?: string
    overview?: string
    homepage?: string
  }
}

export interface Review {
  id?: string
  author?: string
  content?: string
  url?: string
}

export interface Company {
  description?: string
  headquarters?: string
  homepage?: string
  id?: number
  logo_path?: string
  name?: string
  origin_country?: string
  parent_company?: null|object
}

export interface SimpleEpisode {
  air_date?: string
  episode_number?: number
  id?: number
  name?: string
  overview?: string
  production_code?: string
  season_number?: number
  show_id?: number
  still_path?: string
  vote_average?: number
  vote_count?: number
  rating?: number
  order?: number
}

export interface Network {
  name?: string
  id?: number
  logo_path?: string
  origin_country?: string
}

export interface SimpleSeason {
  air_date?: string
  episode_count?: number
  id?: number
  name?: string
  overview?: string
  poster_path?: string
  season_number?: number
}

export interface SimplePerson {
  id?: number
  credit_id?: string
  name?: string
  gender?: number
  profile_path?: string
}

export interface Cast {
  adult?: boolean;
  cast_id?: number
  character?: string
  credit_id?: string
  gender?: number|null
  id?: number
  known_for_department?: string
  name?: string
  order?: number
  original_name?: string
  popularity?: number
  profile_path?: string|null
}

export interface Crew {
  adult?: boolean;
  credit_id?: string
  department?: string
  gender?: number|null
  id?: number
  known_for_department?: string
  job?: string
  name?: string
  original_name?: string
  popularity?: number
  profile_path?: string|null
}

export interface Country {
  iso_3166_1?: string
  english_name?: string
}

export interface Language {
  iso_639_1?: string
  english_name?: string
  name?: string
}

export interface Timezone {
  iso_3166_1?: string
  zones?: string[]
}

export interface Job {
  department?: string
  jobs?: string[]
}

export interface Episode {
  air_date?: string
  crew?: Array<Crew>
  episode_number?: number
  guest_stars?: GuestStar[]
  name?: string
  overview?: string
  id?: number
  production_code?: string|null
  season_number?: number
  still_path?: string|null
  vote_average?: number
  vote_count?: number
}

export enum ExternalId {
  ImdbId = 'imdb_id',
  Freebase_Mid = 'freebase_mid',
  FreebaseId = 'freebase_id',
  TvdbId = 'tvdb_id',
  TvrageId = 'tvrage_id',
  FacebookId = 'facebook_id',
  TwitterId = 'twitter_id',
  InstagramId = 'instagram_id',
}

export interface ConfigurationResponse extends Response {
  change_keys: string[]
  images: {
    base_url?: string
    secure_base_url?: string
    backdrop_sizes?: string[]
    logo_sizes?: string[]
    poster_sizes?: string[]
    profile_sizes?: string[]
    still_sizes?: string[]
  }
}

export interface MovieList {
  description?: string
  favorite_count?: number
  id?: number
  item_count?: number
  iso_639_1?: string
  list_type?: string
  name?: string
  poster_path?: null|string
}

export interface GuestStar {
  id?: number
  name?: string
  credit_id?: string
  character?: string
  order?: number
  profile_path?: string|null
}

export interface FindRequest extends RequestParams {
  id: string|number
  language?: string
  external_source: ExternalId
}

export interface PaginatedResponse extends Response {
  page?: number
  total_results?: number
  total_pages?: number
}

export interface FindResponse extends Response {
  movie_results: Array<MovieResult>
  tv_results: Array<TvResult>
  person_results: Array<PersonResult>
  tv_episode_results: Array<object>
  tv_season_results: Array<object>
}

export interface SearchRequest extends RequestParams {
  query: string
  page?: number
}

export interface SearchCompanyResponse extends PaginatedResponse {
  results?: Array<{
    id?: number
    logo_path?: string
    name?: string
  }>
}

export interface SearchCollectionResponse extends PaginatedResponse {
  results?: Array<{
    id?: number
    backdrop_path?: string
    name?: string
    poster_path?: string
  }>
}

export interface SearchKeywordResponse extends PaginatedResponse {
  results?: Array<{
    id?: number
    name?: string
  }>
}

export interface SearchMovieRequest extends SearchRequest {
  include_adult?: boolean
  region?: string
  year?: number
  primary_release_year?: number
}

export interface MovieResultsResponse extends PaginatedResponse {
  results?: Array<MovieResult>
}

export interface SearchMultiRequest extends SearchRequest {
  include_adult?: boolean
  region?: string
}

export interface SearchMultiResponse extends PaginatedResponse {
  results?: Array<MovieResult|TvResult|PersonResult>
}

export interface SearchPersonResponse extends PaginatedResponse {
  results?: Array<PersonResult>
}

export interface SearchTvRequest extends SearchRequest {
  include_adult?: boolean
  first_air_date_year?: number
}

export interface TvResultsResponse extends PaginatedResponse {
  results?: Array<TvResult>
}

export interface EpisodeResultsResponse extends PaginatedResponse {
  results?: Array<SimpleEpisode>
}

export interface CollectionRequest extends RequestParams {
  id: number
}

export interface CollectionInfoResponse extends Response {
  id?: number
  name?: string
  overview?: string
  poster_path?: null
  backdrop_path?: string
  parts?: Array<{
    adult?: boolean
    backdrop_path?: null
    genre_ids?: number[]
    id?: number
    original_language?: string
    original_title?: string
    overview?: string
    release_date?: string
    poster_path?: string
    popularity?: number
    title?: string
    video?: boolean
    vote_average?: number
    vote_count?: number
  }>
}

export interface CollectionImagesResponse extends Response {
  id?: number
  backdrops?: Array<Backdrop>
  posters?: Array<Poster>
}

export interface CollectionTranslationsResponse extends Response {
  id?: number
  translations?: Array<Translation>
}

export interface DiscoverMovieRequest extends RequestParams {
  region?: string
  sort_by?: 'popularity.asc'|'popularity.desc'|'release_date.asc'|'release_date.desc'|'revenue.asc'|'revenue.desc'|'primary_release_date.asc'|'primary_release_date.desc'|'original_title.asc'|'original_title.desc'|'vote_average.asc'|'vote_average.desc'|'vote_count.asc'|'vote_count.desc'
  certification_country?: string
  certification?: string
  'certification.lte'?: string
  'certification.gte'?: string
  include_adult?: boolean
  include_video?: boolean
  page?: number
  primary_release_year?: number
  'primary_release_date.gte'?: string
  'primary_release_date.lte'?: string
  'release_date.gte'?: string
  'release_date.lte'?: string
  with_release_type?: number
  year?: number
  'vote_count.gte'?: number
  'vote_count.lte'?: number
  'vote_average.gte'?: number
  'vote_average.lte'?: number
  with_cast?: string
  with_crew?: string
  with_people?: string
  with_companies?: string
  with_genres?: string
  without_genres?: string
  with_keywords?: string
  without_keywords?: string
  'with_runtime.gte'?: number
  'with_runtime.lte'?: number
  with_original_language?: string
  with_watch_providers?: string
  watch_region?: string
  with_watch_monetization_types?: string
}

export interface DiscoverMovieResponse extends PaginatedResponse {
  results?: Array<MovieResult>
}

export interface DiscoverTvRequest extends RequestParams {
  sort_by?: string
  'air_date.gte'?: string
  'air_date.lte'?: string
  'first_air_date.gte'?: string
  'first_air_date.lte'?: string
  first_air_date_year?: number
  page?: number
  timezone?: string
  'vote_average.gte'?: number
  'vote_count.gte'?: number
  with_genres?: string
  with_networks?: string
  without_genres?: string
  'with_runtime.gte'?: number
  'with_runtime.lte'?: number
  include_null_first_air_dates?: boolean
  with_original_language?: string
  without_keywords?: string
  screened_theatrically?: boolean
  with_companies?: string
  with_keywords?: string
  with_watch_providers?: string
  watch_region?: string
  with_watch_monetization_types?: string
}

export interface DiscoverTvResponse extends PaginatedResponse {
  results?: Array<TvResult>
}

export interface TrendingRequest extends RequestParams {
  media_type: 'all'|'movie'|'tv'|'person'
  time_window: 'day'|'week'
}

export interface TrendingResponse extends PaginatedResponse {
  results?: Array<MovieResult|TvResult|PersonResult>
}

export interface MovieResponse extends Response {
  adult?: boolean
  backdrop_path?: string
  belongs_to_collection?: object
  budget?: number
  genres?: Array<Genre>
  homepage?: string
  id?: number
  imdb_id?: string
  original_language?: string
  original_title?: string
  overview?: string
  popularity?: number
  poster_path?: string
  production_companies?: Array<ProductionCompany>
  production_countries?: Array<ProductionCountry>
  release_date?: string
  revenue?: number
  runtime?: number
  spoken_languages?: Array<SpokenLanguage>
  status?: 'Rumored'|'Planned'|'In Production'|'Post Production'|'Released'|'Canceled'
  tagline?: string
  title?: string
  video?: boolean
  vote_average?: number
  vote_count?: number
}

export interface MovieAccountStateResponse extends Response {
  id?: number
  favorite?: boolean
  rated?: object|boolean
  watchlist?: boolean
}

export interface MovieAlternativeTitlesRequest extends IdRequestParams {
  country?: string
}

export interface MovieAlternativeTitlesResponse extends Response {
  id?: number
  titles?: Array<{
    iso_3166_1?: string
    title?: string
    type?: string
  }>
}

export interface ChangesRequest extends IdRequestParams {
  start_date?: string
  end_date?: string
  page?: number
}

export interface ChangesResponse extends PaginatedResponse {
  results?: Array<{
    id?: number
    adult?: boolean|null
  }>
}

interface WatchProviderCountry {
  link?: string
  rent?: Array<WatchProvider>
  buy?: Array<WatchProvider>
  flatrate?: Array<WatchProvider>
}

interface WatchProvider {
  display_priority?: number
  logo_path?: string
  provider_id?: number
  provider_name?: string
}

export interface WatchProviderResponse {
  id?: number,
  results?: {
    AR?: WatchProviderCountry
    AT?: WatchProviderCountry
    AU?: WatchProviderCountry
    BE?: WatchProviderCountry
    BR?: WatchProviderCountry
    CA?: WatchProviderCountry
    CH?: WatchProviderCountry
    CL?: WatchProviderCountry
    CO?: WatchProviderCountry
    CZ?: WatchProviderCountry
    DE?: WatchProviderCountry
    DK?: WatchProviderCountry
    EC?: WatchProviderCountry
    EE?: WatchProviderCountry
    ES?: WatchProviderCountry
    FI?: WatchProviderCountry
    FR?: WatchProviderCountry
    GB?: WatchProviderCountry
    GR?: WatchProviderCountry
    HU?: WatchProviderCountry
    ID?: WatchProviderCountry
    IE?: WatchProviderCountry
    IN?: WatchProviderCountry
    IT?: WatchProviderCountry
    JP?: WatchProviderCountry
    KR?: WatchProviderCountry
    LT?: WatchProviderCountry
    LV?: WatchProviderCountry
    MX?: WatchProviderCountry
    MY?: WatchProviderCountry
    NL?: WatchProviderCountry
    NO?: WatchProviderCountry
    NZ?: WatchProviderCountry
    PE?: WatchProviderCountry
    PH?: WatchProviderCountry
    PL?: WatchProviderCountry
    PT?: WatchProviderCountry
    RO?: WatchProviderCountry
    RU?: WatchProviderCountry
    SE?: WatchProviderCountry
    SG?: WatchProviderCountry
    TH?: WatchProviderCountry
    TR?: WatchProviderCountry
    US?: WatchProviderCountry
    VE?: WatchProviderCountry
    ZA?: WatchProviderCountry
  }
}

export interface MovieChangesResponse extends Response {
  changes?: Array<{
    key?: string
    items?: Array<{
      id?: string
      action?: string
      time?: string
      iso_639_1?: string
      value?: string
      original_value?: string
    }>
  }>
}

export interface CreditsResponse extends Response {
  id?: number
  cast?: Array<Cast>
  crew?: Array<Crew>
}

export interface MovieExternalIdsResponse extends Response {
  imdb_id?: string|null
  facebook_id?: string|null
  instagram_id?: string|null
  twitter_id?: string|null
  id?: number
}

export interface MovieImagesRequest extends IdRequestParams {
  include_image_language?: string
}

export interface MovieImagesResponse extends Response {
  id?: number
  backdrops?: Array<Backdrop>
  posters?: Array<Poster>
}

export interface MovieKeywordResponse extends Response {
  id?: number
  keywords?: Array<Keyword>
}

export interface MovieReleaseDatesResponse extends Response {
  id?: number
  results?: Array<{
    iso_3166_1?: string
    release_dates?: Array<ReleaseDate>
  }>
}

export interface VideosResponse extends Response {
  id?: number
  results?: Array<Video>
}

export interface MovieTranslationsResponse extends CollectionTranslationsResponse {}

export interface MovieRecommendationsRequest extends IdRequestParams {
  page?: string
}

export interface MovieRecommendationsResponse extends PaginatedResponse {
  results?: Array<MovieResult>
}

export interface SimilarMovieResponse extends MovieRecommendationsResponse {}

export interface MovieReviewsRequest extends MovieRecommendationsRequest {}

export interface MovieReviewsResponse extends PaginatedResponse {
  results?: Array<Review>
}

export interface MovieListsRequest extends MovieRecommendationsRequest {}

export interface MovieListsResponse extends PaginatedResponse {
  results?: Array<MovieList>
}

export interface RatingRequest extends IdRequestParams {
  value: number
}

export interface PostResponse extends Response {
  status_code?: number
  status_message?: string
}

export interface MovieNowPlayingRequest extends RequestParams {
  page?: number
  region?: string
}

export interface MovieNowPlayingResponse extends PaginatedResponse {
  results?: Array<MovieResult>
  dates?: {
    maximum?: string
    minimum?: string
  }
}

export interface PopularMoviesRequest extends MovieNowPlayingRequest {}

export interface PopularMoviesResponse extends DiscoverMovieResponse {}

export interface TopRatedMoviesRequest extends MovieNowPlayingRequest {}

export interface TopRatedMoviesResponse extends DiscoverMovieResponse {}

export interface UpcomingMoviesRequest extends MovieNowPlayingRequest {
  page?: number
  region?: string
}

export interface UpcomingMoviesResponse extends MovieNowPlayingResponse {
  results?: Array<MovieResult>
  dates?: {
    maximum?: string
    minimum?: string
  }
}

export interface ShowResponse extends Response {
  backdrop_path?: string|null
  created_by?: Array<SimplePerson>
  episode_run_time?: number[]
  first_air_date?: string
  genres?: Array<Genre>
  homepage?: string
  id?: number
  in_production?: boolean
  languages?: string[]
  last_air_date?: string
  last_episode_to_air?: SimpleEpisode
  name?: string
  next_episode_to_air?: null
  networks?: Array<Network>
  number_of_episodes?: number
  number_of_seasons?: number
  origin_country?: string[]
  original_language?: string
  original_name?: string
  overview?: string
  popularity?: number
  poster_path?: string|null
  production_companies?: Array<ProductionCompany>
  seasons?: Array<SimpleSeason>
  status?: string
  type?: string
  vote_average?: number
  vote_count?: number
}

export interface ShowAccountStatesResponse extends Response {
  id?: number
  favorite?: boolean
  rated?: object|boolean
  watchlist?: boolean
}

export interface ShowAlternativeTitlesResponse extends Response {
  id?: number
  results?: Array<{
    title?: string
    iso_3166_1?: string
    type?: string
  }>
}

export interface ShowChangesResponse extends Response {
  id?: number
  results?: Array<{
    title?: string
    iso_3166_1?: string
    type?: string
  }>
}

export interface ShowContentRatingResponse extends Response {
  results?: Array<{
    iso_3166_1?: string
    rating?: string
  }>
  id?: number
}

export interface TvEpisodeGroupsResponse extends Response {
  results?: Array<{
    description?: string
    episode_count?: number
    group_count?: number
    id?: string
    name?: string
    network?: null|Network
  }>
}

export interface TvExternalIdsResponse extends Response {
  imdb_id?: string|null
  freebase_mid?: string|null
  freebase_id?: string|null
  tvdb_id?: number|null
  tvrage_id?: number|null
  facebook_id?: string|null
  instagram_id?: string|null
  twitter_id?: string|null
  id?: number
}

export interface TvImagesResponse extends Response {
  backdrops?: Array<Backdrop>
  id?: number
  posters?: Array<Poster>
}

export interface TvKeywordsResponse extends Response {
  id?: number
  results?: Array<Keyword>
}

export interface TvResultsResponse extends PaginatedResponse {
  results?: Array<TvResult>
}

export interface TvReviewsResponse extends PaginatedResponse {
  results?: Array<Review>
}

export interface TvScreenTheatricallyResponse extends Response {
  id?: number
  results?: Array<{
    id?: number
    episode_number?: number
    season_number?: number
  }>
}

export interface TvSimilarShowsResponse extends PaginatedResponse {
  results?: Array<TvResult>
}

export interface TvTranslationsResponse extends Response {
  id?: number
  translations?: Array<Translation>
}

export interface TvSeasonRequest extends IdAppendToResponseRequest {
  season_number: number
}

export interface TvSeasonResponse extends Response {
  _id?: string
  air_date?: string
  episodes?: Array<Episode>
  name?: string
  overview?: string
  id?: number
  poster_path?: string|null
  season_number?: number
}

export interface TvSeasonChangesResponse extends Response {
  changes?: Array<{
    key?: string
    items?: Array<{
      id?: string
      action?: string
      time?: string
      value?: string|{
        episode_id?: number
        episode_number?: number
      }
      iso_639_1?: string
      original_value?: string
    }>
  }>
}

export interface TvSeasonAccountStatesResponse extends Response {
  id?: number
  results?: Array<{
    id?: number
    episode_number?: number
    rated?: boolean|{
      value?: number
    }
  }>
}

export interface TvSeasonExternalIdsResponse extends Response {
  freebase_mid?: string|null
  freebase_id?: null|string
  tvdb_id?: number|null
  tvrage_id?: null|number
  id?: number
}

export interface TvSeasonImagesResponse extends Response {
  id?: number
  posters?: Array<Poster>
}

export interface EpisodeRequest extends TvSeasonRequest {
  episode_number: number
}

export interface EpisodeChangesResponse extends Response {
  changes?: Array<{
    key?: string
    items?: Array<{
      id?: string
      action?: string
      time?: string
      value?: string
      iso_639_1?: string
    }>
  }>
}

export interface EpisodeAccountStatesResponse extends Response {
  id?: number
  rated?: object|boolean
}

export interface EpisodeCreditsResponse extends CreditsResponse {
  guest_stars?: Array<GuestStar>
}

export interface EpisodeExternalIdsResponse extends Response {
  imdb_id?: string|null
  freebase_mid?: string|null
  freebase_id?: string|null
  tvdb_id?: number|null
  tvrage_id?: number|null
  id?: number
}

export interface EpisodeImagesResponse extends Response {
  id?: number
  stills?: Array<{
    aspect_ratio?: number
    file_path?: string
    height?: number
    iso_639_1?: null|string
    vote_average?: number|number
    vote_count?: number
    width?: number
  }>
}

export interface EpisodeTranslationsResponse extends Response {
  id?: number
  translations?: Array<{
    iso_3166_1?: string
    iso_639_1?: string
    name?: string
    english_name?: string
    data?: {
      name?: string
      overview?: string
    }
  }>
}

export interface EpisodeRatingRequest extends EpisodeRequest {
  value: number
}

export interface EpisodeVideosResponse extends Response {
  id?: number
  results: Array<{
    id?: string
    iso_639_1?: string
    iso_3166_1?: string
    key?: string
    name?: string
    site?: string
    size?: 360|480|720|1080
    type?: 'Trailer'|'Teaser'|'Clip'|'Featurette'|'Opening Credits'|'Behind the Scenes'|'Bloopers'|'Recap'
  }>
}

export interface PersonChangesResponse extends Response {
  changes: Array<{
    key?: string
    items?: Array<{
      id?: string
      action?: string
      time?: string
      original_value?: {
        profile?: {
          file_path?: string
        }
      }
    }>
  }>
}

export interface PersonMovieCreditsResponse extends Response {
  id?: number
  cast?: Array<{
    character?: string
    credit_id?: string
    release_date?: string
    vote_count?: number
    video?: boolean
    adult?: boolean
    vote_average?: number|number
    title?: string
    genre_ids?: number[]
    original_language?: string
    original_title?: string
    popularity?: number
    id?: number
    backdrop_path?: string|null
    overview?: string
    poster_path?: string|null
  }>
  crew?: Array<{
    id?: number
    department?: string
    original_language?: string
    original_title?: string
    job?: string
    overview?: string
    vote_count?: number
    video?: boolean
    poster_path?: string|null
    backdrop_path?: string|null
    title?: string
    popularity?: number
    genre_ids?: number[]
    vote_average?: number
    adult?: boolean
    release_date?: string
    credit_id?: string
  }>
}

export interface PersonTvCreditsResponse extends Response {
  id?: number
  cast?: Array<{
    credit_id?: string
    original_name?: string
    id?: number
    genre_ids?: number[]
    character?: string
    name?: string
    poster_path?: string|null
    vote_count?: number
    vote_average?: number
    popularity?: number
    episode_count?: number
    original_language?: string
    first_air_date?: string
    backdrop_path?: string|null
    overview?: string
    origin_country?: string[]
  }>
  crew?: Array<{
    id?: number
    department?: string
    original_language?: string
    episode_count?: number
    job?: string
    overview?: string
    origin_country?: string[]
    original_name?: string
    genre_ids?: number[]
    name?: string
    first_air_date?: string
    backdrop_path?: string|null
    popularity?: number
    vote_count?: number
    vote_average?: number
    poster_path?: string|null
    credit_id?: string
  }>
}

export interface PersonCombinedCreditsResponse extends Response {
  id?: number
  cast?: Array<{
    id?: number
    original_language?: string
    episode_count?: number
    overview?: string
    origin_country?: string[]
    original_name?: string
    genre_ids?: number[]
    name?: string
    media_type?: string
    poster_path?: string|null
    first_air_date?: string
    vote_average?: number|number
    vote_count?: number
    character?: string
    backdrop_path?: string|null
    popularity?: number
    credit_id?: string
    original_title?: string
    video?: boolean
    release_date?: string
    title?: string
    adult?: boolean
  }>
  crew?: Array<{
    id?: number
    department?: string
    original_language?: string
    episode_count?: number
    job?: string
    overview?: string
    origin_country?: string[]
    original_name?: string
    vote_count?: number
    name?: string
    media_type?: string
    popularity?: number
    credit_id?: string
    backdrop_path?: string|null
    first_air_date?: string
    vote_average?: number
    genre_ids?: number[]
    poster_path?: string|null
    original_title?: string
    video?: boolean
    title?: string
    adult?: boolean
    release_date?: string
  }>
}

export interface PersonExternalIdsResponse extends Response {
  imdb_id?: string|null
  facebook_id?: null|string
  freebase_mid?: string|null
  freebase_id?: null|string
  tvrage_id?: number|null
  twitter_id?: null|string
  id: number
  instagram_id?: string|null
}

export interface PersonImagesResponse extends Response {
  id?: number
  profiles?: Array<Profile>
}

export interface PersonTaggedImagesResponse extends PaginatedResponse {
  id?: number
  results?: Array<{
    aspect_ratio?: number
    file_path?: string
    height?: number
    id?: string
    iso_639_1?: null|string
    vote_average?: number
    vote_count?: number
    width?: number
    image_type?: string
    media?: MovieResult|TvResult
  }>
}

export interface PersonTranslationsResponse extends PaginatedResponse {
  id?: number
  translations?: Array<{
    iso_639_1?: string
    iso_3166_1?: string
    name?: string
    data?: {
      biography?: string
    }
    english_name?: string
  }>
}

export interface PersonPopularResponse extends PaginatedResponse {
  results?: Array<{
    profile_path?: string
    adult?: boolean
    id?: number
    known_for?: MovieResult|TvResult
    name?: string
    popularity?: number
  }>
}

export interface CreditDetailsResponse extends Response {
  credit_type?: string
  department?: string
  job?: string
  media?: {
    id?: number
    name?: string
    original_name?: string
    character?: string
    episodes?: Array<SimpleEpisode>
    seasons?: Array<{
      air_date?: string
      poster_path?: string
      season_number?: number
    }>
  }
  media_type?: string
  id?: string
  person?: {
    name?: string
    id?: number
  }
}

export interface ListsDetailResponse extends Response {
  created_by?: string
  description?: string
  favorite_count?: number
  id?: string
  items?: Array<MovieResult>
  item_count?: number
  iso_639_1?: string
  name?: string
  poster_path?: string|null
}

export interface ListStatusParams extends RequestParams {
  id: string|number
  movie_id: number
}

export interface ListsStatusResponse extends Response {
  id?: string
  item_present?: boolean
}

export interface CreateListParams extends RequestParams {
  name?: string
  description?: string
  language?: string
}

export interface CreateListResponse extends Response {
  status_message?: string
  success?: boolean
  status_code?: number
  list_id?: number
}

export interface CreateListItemParams extends IdRequestParams {
  media_id: number
}

export interface ClearListParams extends IdRequestParams {
  confirm: boolean
}

export interface GenresResponse extends Response {
  genres?: Array<Genre>
}

export interface KeywordResponse extends Response {
  id?: number
  name?: string
}

export interface KeywordMoviesParams extends IdRequestParams {
  include_adult?: boolean
}

export interface CompanyAlternativeNamesResponse extends Response {
  id?: number
  results?: Array<{
    name?: string
    type?: string
  }>
}

export interface CompanyImagesResponse extends Response {
  id?: number
  logos?: Array<Logo>
}

export interface AccountInfoResponse extends Response {
  id?: number
  avatar?: {
    gravatar?: {
      hash?: string
    }
  }
  iso_639_1?: string
  iso_3166_1?: string
  name?: string
  include_adult?: boolean
  username?: string
}

export interface AccountListsResponse extends PaginatedResponse {
  results?: Array<{
    description?: string
    favorite_count?: number
    id?: number
    item_count?: number
    iso_639_1?: string
    list_type?: string
    name?: string
    poster_path?: null
  }>
}

export interface AccountMediaRequest extends PagedRequestParams {
  sort_by?: 'created_at.asc'|'created_at.desc'
}

export interface MarkAsFavoriteRequest extends IdRequestParams {
  media_type: 'movie'|'tv'
  media_id: number
  favorite: boolean
}

export interface AccountWatchlistRequest extends IdRequestParams {
  media_type: 'movie'|'tv'
  media_id: number
  watchlist: boolean
}

export interface Certification {
  certification?: string
  meaning?: string
  order?: number
}

export interface CertificationsResponse extends Response {
  certifications?: {
    US?: Certification[]
    CA?: Certification[]
    DE?: Certification[]
    GB?: Certification[]
    AU?: Certification[]
    BR?: Certification[]
    FR?: Certification[]
    NZ?: Certification[]
    IN?: Certification[]
  }
}

export type CountriesResponse = Array<Country>

export interface NetworkResponse extends Response {
  headquarters?: string
  homepage?: string
  id?: number
  name?: string
  origin_country?: string
}

export interface Review {
  id?: string
  author?: string
  content?: string
  iso_639_1?: string
  media_id?: number
  media_title?: string
  media_type?: string
  url?: string
}

export interface EpisodeGroupResponse extends Response {
  id?: string
  name?: string
  description?: string
  episode_count?: number
  group_count?: number
  groups?: Array<{
    id?: string
    name?: string
    order?: number
    locked?: boolean
    episodes?: Array<SimpleEpisode>
  }>
  network?: Network
  type?: number
}
>>>>>>> d2697f80
<|MERGE_RESOLUTION|>--- conflicted
+++ resolved
@@ -1,2896 +1,1445 @@
-<<<<<<< HEAD
-import {
-  Response,
-  RequestParams,
-  Genre,
-  ProductionCountry,
-  SpokenLanguage,
-  ProductionCompany
-} from './types'
-
-export interface IdRequestParams extends RequestParams {
-  id: string|number
-}
-
-export interface AppendToResponseRequest {
-  append_to_response?: string
-}
-
-export interface IdAppendToResponseRequest extends IdRequestParams, AppendToResponseRequest {}
-
-export interface PagedRequestParams extends IdRequestParams {
-  page?: number
-}
-
-export interface MovieResult {
-  poster_path?: string
-  adult?: boolean
-  overview?: string
-  release_date?: string
-  genre_ids?: number[]
-  id?: number
-  media_type: 'movie'
-  original_title?: string
-  original_language?: string
-  title?: string
-  backdrop_path?: string
-  popularity?: number
-  vote_count?: number
-  video?: boolean
-  vote_average?: number
-}
-
-export interface TvResult {
-  poster_path?: string
-  popularity?: number
-  id?: number
-  overview?: string
-  backdrop_path?: string
-  vote_average?: number
-  media_type: 'tv'
-  first_air_date?: string
-  origin_country?: string[]
-  genre_ids?: number[]
-  original_language?: string
-  vote_count?: number
-  name?: string
-  original_name?: string
-}
-
-export interface PersonResult {
-  profile_path?: string
-  adult?: boolean
-  id?: number
-  name?: string
-  popularity?: number
-  known_for?: Array<MovieResult|TvResult>
-}
-
-export interface Person {
-  birthday?: string|null
-  known_for_department?: string
-  deathday?: null|string
-  id?: number
-  name?: string
-  also_known_as?: string[]
-  gender?: number
-  biography?: string
-  popularity?: number
-  place_of_birth?: string|null
-  profile_path?: string|null
-  adult?: boolean
-  imdb_id?: string
-  homepage?: null|string
-}
-
-export interface Image {
-  base_url?: string
-  secure_base_url?: string
-  backdrop_sizes?: string[]
-  logo_sizes?: string[]
-  poster_sizes?: string[]
-  profile_sizes?: string[]
-  still_sizes?: string[]
-}
-
-export interface Logo {
-  aspect_ratio?: number
-  file_path?: string
-  height?: number
-  id?: string
-  file_type?: '.svg'|'.png'
-  vote_average?: number
-  vote_count?: number
-  width?: number
-}
-
-export interface Backdrop {
-  aspect_ratio?: number
-  file_path?: string
-  height?: number
-  iso_639_1?: null
-  vote_average?: number
-  vote_count?: number
-  width?: number
-}
-
-export interface Profile {
-  aspect_ratio?: number
-  file_path?: string
-  height?: number
-  iso_639_1?: null
-  vote_average?: number
-  vote_count?: number
-  width?: number
-}
-
-export interface Poster {
-  aspect_ratio?: number
-  file_path?: string
-  height?: number
-  iso_639_1?: string
-  vote_average?: number
-  vote_count?: number
-  width?: number
-}
-
-export interface Keyword {
-  id?: number
-  name?: string
-}
-
-export interface ReleaseDate {
-  certification?: string
-  iso_639_1?: string
-  release_date?: string
-  type?: number
-  note?: string
-}
-
-export interface Video {
-  id?: string
-  iso_639_1?: string
-  iso_3166_1?: string
-  key?: string
-  name?: string
-  site?: string
-  size?: 360|480|720|1080
-  type?: 'Trailer'|'Teaser'|'Clip'|'Featurette'|'Behind the Scenes'|'Bloopers'
-}
-
-export interface Translation {
-  iso_3166_1?: string
-  iso_639_1?: string
-  name?: string
-  english_name?: string
-  data?: {
-    title?: string
-    overview?: string
-    homepage?: string
-  }
-}
-
-export interface Company {
-  description?: string
-  headquarters?: string
-  homepage?: string
-  id?: number
-  logo_path?: string
-  name?: string
-  origin_country?: string
-  parent_company?: null|object
-}
-
-export interface SimpleEpisode {
-  air_date?: string
-  episode_number?: number
-  id?: number
-  name?: string
-  overview?: string
-  production_code?: string
-  season_number?: number
-  show_id?: number
-  still_path?: string
-  vote_average?: number
-  vote_count?: number
-  rating?: number
-  order?: number
-}
-
-export interface Network {
-  name?: string
-  id?: number
-  logo_path?: string
-  origin_country?: string
-}
-
-export interface SimpleSeason {
-  air_date?: string
-  episode_count?: number
-  id?: number
-  name?: string
-  overview?: string
-  poster_path?: string
-  season_number?: number
-}
-
-export interface SimplePerson {
-  id?: number
-  credit_id?: string
-  name?: string
-  gender?: number
-  profile_path?: string
-}
-
-export interface Cast {
-  adult?: boolean
-  cast_id?: number
-  character?: string
-  credit_id?: string
-  gender?: number|null
-  id?: number
-  known_for_department?: string
-  name?: string
-  order?: number
-  original_name?: string
-  popularity?: number
-  profile_path?: string|null
-}
-
-export interface Crew {
-  adult?: boolean
-  credit_id?: string
-  department?: string
-  gender?: number|null
-  id?: number
-  known_for_department?: string
-  job?: string
-  name?: string
-  original_name?: string
-  popularity?: number
-  profile_path?: string|null
-}
-
-export interface Country {
-  iso_3166_1?: string
-  english_name?: string
-}
-
-export interface Language {
-  iso_639_1?: string
-  english_name?: string
-  name?: string
-}
-
-export interface Timezone {
-  iso_3166_1?: string
-  zones?: string[]
-}
-
-export interface Job {
-  department?: string
-  jobs?: string[]
-}
-
-export interface Episode {
-  air_date?: string
-  crew?: Crew[]
-  episode_number?: number
-  guest_stars?: GuestStar[]
-  name?: string
-  overview?: string
-  id?: number
-  production_code?: string|null
-  season_number?: number
-  still_path?: string|null
-  vote_average?: number
-  vote_count?: number
-}
-
-export enum ExternalId {
-  ImdbId = 'imdb_id',
-  Freebase_Mid = 'freebase_mid',
-  FreebaseId = 'freebase_id',
-  TvdbId = 'tvdb_id',
-  TvrageId = 'tvrage_id',
-  FacebookId = 'facebook_id',
-  TwitterId = 'twitter_id',
-  InstagramId = 'instagram_id',
-}
-
-export interface ConfigurationResponse extends Response {
-  change_keys: string[]
-  images: {
-    base_url?: string
-    secure_base_url?: string
-    backdrop_sizes?: string[]
-    logo_sizes?: string[]
-    poster_sizes?: string[]
-    profile_sizes?: string[]
-    still_sizes?: string[]
-  }
-}
-
-export interface MovieList {
-  description?: string
-  favorite_count?: number
-  id?: number
-  item_count?: number
-  iso_639_1?: string
-  list_type?: string
-  name?: string
-  poster_path?: null|string
-}
-
-export interface GuestStar {
-  id?: number
-  name?: string
-  credit_id?: string
-  character?: string
-  order?: number
-  profile_path?: string|null
-}
-
-export interface FindRequest extends RequestParams {
-  id: string|number
-  language?: string
-  external_source: ExternalId
-}
-
-export interface PaginatedResponse extends Response {
-  page?: number
-  total_results?: number
-  total_pages?: number
-}
-
-export interface FindResponse extends Response {
-  movie_results: MovieResult[]
-  tv_results: TvResult[]
-  person_results: PersonResult[]
-  tv_episode_results: object[]
-  tv_season_results: object[]
-}
-
-export interface SearchRequest extends RequestParams {
-  query: string
-  page?: number
-}
-
-export interface SearchCompanyResponse extends PaginatedResponse {
-  results?: Array<{
-    id?: number
-    logo_path?: string
-    name?: string
-  }>
-}
-
-export interface SearchCollectionResponse extends PaginatedResponse {
-  results?: Array<{
-    id?: number
-    backdrop_path?: string
-    name?: string
-    poster_path?: string
-  }>
-}
-
-export interface SearchKeywordResponse extends PaginatedResponse {
-  results?: Array<{
-    id?: number
-    name?: string
-  }>
-}
-
-export interface SearchMovieRequest extends SearchRequest {
-  include_adult?: boolean
-  region?: string
-  year?: number
-  primary_release_year?: number
-}
-
-export interface MovieResultsResponse extends PaginatedResponse {
-  results?: MovieResult[]
-}
-
-export interface SearchMultiRequest extends SearchRequest {
-  include_adult?: boolean
-  region?: string
-}
-
-export interface SearchMultiResponse extends PaginatedResponse {
-  results?: Array<MovieResult|TvResult|PersonResult>
-}
-
-export interface SearchPersonResponse extends PaginatedResponse {
-  results?: PersonResult[]
-}
-
-export interface SearchTvRequest extends SearchRequest {
-  include_adult?: boolean
-  first_air_date_year?: number
-}
-
-export interface TvResultsResponse extends PaginatedResponse {
-  results?: TvResult[]
-}
-
-export interface EpisodeResultsResponse extends PaginatedResponse {
-  results?: SimpleEpisode[]
-}
-
-export interface CollectionRequest extends RequestParams {
-  id: number
-}
-
-export interface CollectionInfoResponse extends Response {
-  id?: number
-  name?: string
-  overview?: string
-  poster_path?: null
-  backdrop_path?: string
-  parts?: Array<{
-    adult?: boolean
-    backdrop_path?: null
-    genre_ids?: number[]
-    id?: number
-    original_language?: string
-    original_title?: string
-    overview?: string
-    release_date?: string
-    poster_path?: string
-    popularity?: number
-    title?: string
-    video?: boolean
-    vote_average?: number
-    vote_count?: number
-  }>
-}
-
-export interface CollectionImagesResponse extends Response {
-  id?: number
-  backdrops?: Backdrop[]
-  posters?: Poster[]
-}
-
-export interface CollectionTranslationsResponse extends Response {
-  id?: number
-  translations?: Translation[]
-}
-
-export interface DiscoverMovieRequest extends RequestParams {
-  region?: string
-  sort_by?: 'popularity.asc'|'popularity.desc'|'release_date.asc'|'release_date.desc'|'revenue.asc'|'revenue.desc'|'primary_release_date.asc'|'primary_release_date.desc'|'original_title.asc'|'original_title.desc'|'vote_average.asc'|'vote_average.desc'|'vote_count.asc'|'vote_count.desc'
-  certification_country?: string
-  certification?: string
-  'certification.lte'?: string
-  'certification.gte'?: string
-  include_adult?: boolean
-  include_video?: boolean
-  page?: number
-  primary_release_year?: number
-  'primary_release_date.gte'?: string
-  'primary_release_date.lte'?: string
-  'release_date.gte'?: string
-  'release_date.lte'?: string
-  with_release_type?: number
-  year?: number
-  'vote_count.gte'?: number
-  'vote_count.lte'?: number
-  'vote_average.gte'?: number
-  'vote_average.lte'?: number
-  with_cast?: string
-  with_crew?: string
-  with_people?: string
-  with_companies?: string
-  with_genres?: string
-  without_genres?: string
-  with_keywords?: string
-  without_keywords?: string
-  'with_runtime.gte'?: number
-  'with_runtime.lte'?: number
-  with_original_language?: string
-}
-
-export interface DiscoverMovieResponse extends PaginatedResponse {
-  results?: MovieResult[]
-}
-
-export interface DiscoverTvRequest extends RequestParams {
-  sort_by?: string
-  'air_date.gte'?: string
-  'air_date.lte'?: string
-  'first_air_date.gte'?: string
-  'first_air_date.lte'?: string
-  first_air_date_year?: number
-  page?: number
-  timezone?: string
-  'vote_average.gte'?: number
-  'vote_count.gte'?: number
-  with_genres?: string
-  with_networks?: string
-  without_genres?: string
-  'with_runtime.gte'?: number
-  'with_runtime.lte'?: number
-  include_null_first_air_dates?: boolean
-  with_original_language?: string
-  without_keywords?: string
-  screened_theatrically?: boolean
-  with_companies?: string
-  with_keywords?: string
-}
-
-export interface DiscoverTvResponse extends PaginatedResponse {
-  results?: TvResult[]
-}
-
-export interface TrendingRequest extends RequestParams {
-  media_type: 'all'|'movie'|'tv'|'person'
-  time_window: 'day'|'week'
-}
-
-export interface TrendingResponse extends PaginatedResponse {
-  results?: Array<MovieResult|TvResult|PersonResult>
-}
-
-export interface MovieResponse extends Response {
-  adult?: boolean
-  backdrop_path?: string
-  belongs_to_collection?: object
-  budget?: number
-  genres?: Genre[]
-  homepage?: string
-  id?: number
-  imdb_id?: string
-  original_language?: string
-  original_title?: string
-  overview?: string
-  popularity?: number
-  poster_path?: string
-  production_companies?: ProductionCompany[]
-  production_countries?: ProductionCountry[]
-  release_date?: string
-  revenue?: number
-  runtime?: number
-  spoken_languages?: SpokenLanguage[]
-  status?: 'Rumored'|'Planned'|'In Production'|'Post Production'|'Released'|'Canceled'
-  tagline?: string
-  title?: string
-  video?: boolean
-  vote_average?: number
-  vote_count?: number
-}
-
-export interface MovieAccountStateResponse extends Response {
-  id?: number
-  favorite?: boolean
-  rated?: object|boolean
-  watchlist?: boolean
-}
-
-export interface MovieAlternativeTitlesRequest extends IdRequestParams {
-  country?: string
-}
-
-export interface MovieAlternativeTitlesResponse extends Response {
-  id?: number
-  titles?: Array<{
-    iso_3166_1?: string
-    title?: string
-    type?: string
-  }>
-}
-
-export interface ChangesRequest extends IdRequestParams {
-  start_date?: string
-  end_date?: string
-  page?: number
-}
-
-export interface ChangesResponse extends PaginatedResponse {
-  results?: Array<{
-    id?: number
-    adult?: boolean|null
-  }>
-}
-
-interface WatchProviderCountry {
-  link?: string
-  rent?: WatchProvider[]
-  buy?: WatchProvider[]
-  flatrate?: WatchProvider[]
-}
-
-interface WatchProvider {
-  display_priority?: number
-  logo_path?: string
-  provider_id?: number
-  provider_name?: string
-}
-
-export interface WatchProviderResponse {
-  id?: number
-  results?: {
-    AR?: WatchProviderCountry
-    AT?: WatchProviderCountry
-    AU?: WatchProviderCountry
-    BE?: WatchProviderCountry
-    BR?: WatchProviderCountry
-    CA?: WatchProviderCountry
-    CH?: WatchProviderCountry
-    CL?: WatchProviderCountry
-    CO?: WatchProviderCountry
-    CZ?: WatchProviderCountry
-    DE?: WatchProviderCountry
-    DK?: WatchProviderCountry
-    EC?: WatchProviderCountry
-    EE?: WatchProviderCountry
-    ES?: WatchProviderCountry
-    FI?: WatchProviderCountry
-    FR?: WatchProviderCountry
-    GB?: WatchProviderCountry
-    GR?: WatchProviderCountry
-    HU?: WatchProviderCountry
-    ID?: WatchProviderCountry
-    IE?: WatchProviderCountry
-    IN?: WatchProviderCountry
-    IT?: WatchProviderCountry
-    JP?: WatchProviderCountry
-    KR?: WatchProviderCountry
-    LT?: WatchProviderCountry
-    LV?: WatchProviderCountry
-    MX?: WatchProviderCountry
-    MY?: WatchProviderCountry
-    NL?: WatchProviderCountry
-    NO?: WatchProviderCountry
-    NZ?: WatchProviderCountry
-    PE?: WatchProviderCountry
-    PH?: WatchProviderCountry
-    PL?: WatchProviderCountry
-    PT?: WatchProviderCountry
-    RO?: WatchProviderCountry
-    RU?: WatchProviderCountry
-    SE?: WatchProviderCountry
-    SG?: WatchProviderCountry
-    TH?: WatchProviderCountry
-    TR?: WatchProviderCountry
-    US?: WatchProviderCountry
-    VE?: WatchProviderCountry
-    ZA?: WatchProviderCountry
-  }
-}
-
-export interface MovieChangesResponse extends Response {
-  changes?: Array<{
-    key?: string
-    items?: Array<{
-      id?: string
-      action?: string
-      time?: string
-      iso_639_1?: string
-      value?: string
-      original_value?: string
-    }>
-  }>
-}
-
-export interface CreditsResponse extends Response {
-  id?: number
-  cast?: Cast[]
-  crew?: Crew[]
-}
-
-export interface MovieExternalIdsResponse extends Response {
-  imdb_id?: string|null
-  facebook_id?: string|null
-  instagram_id?: string|null
-  twitter_id?: string|null
-  id?: number
-}
-
-export interface MovieImagesRequest extends IdRequestParams {
-  include_image_language?: string
-}
-
-export interface MovieImagesResponse extends Response {
-  id?: number
-  backdrops?: Backdrop[]
-  posters?: Poster[]
-}
-
-export interface MovieKeywordResponse extends Response {
-  id?: number
-  keywords?: Keyword[]
-}
-
-export interface MovieReleaseDatesResponse extends Response {
-  id?: number
-  results?: Array<{
-    iso_3166_1?: string
-    release_dates?: ReleaseDate[]
-  }>
-}
-
-export interface VideosResponse extends Response {
-  id?: number
-  results?: Video[]
-}
-
-export interface MovieTranslationsResponse extends CollectionTranslationsResponse {}
-
-export interface MovieRecommendationsRequest extends IdRequestParams {
-  page?: string
-}
-
-export interface MovieRecommendationsResponse extends PaginatedResponse {
-  results?: MovieResult[]
-}
-
-export interface SimilarMovieResponse extends MovieRecommendationsResponse {}
-
-export interface MovieReviewsRequest extends MovieRecommendationsRequest {}
-
-export interface MovieReviewsResponse extends PaginatedResponse {
-  results?: Review[]
-}
-
-export interface MovieListsRequest extends MovieRecommendationsRequest {}
-
-export interface MovieListsResponse extends PaginatedResponse {
-  results?: MovieList[]
-}
-
-export interface RatingRequest extends IdRequestParams {
-  value: number
-}
-
-export interface PostResponse extends Response {
-  status_code?: number
-  status_message?: string
-}
-
-export interface MovieNowPlayingRequest extends RequestParams {
-  page?: number
-  region?: string
-}
-
-export interface MovieNowPlayingResponse extends PaginatedResponse {
-  results?: MovieResult[]
-  dates?: {
-    maximum?: string
-    minimum?: string
-  }
-}
-
-export interface PopularMoviesRequest extends MovieNowPlayingRequest {}
-
-export interface PopularMoviesResponse extends DiscoverMovieResponse {}
-
-export interface TopRatedMoviesRequest extends MovieNowPlayingRequest {}
-
-export interface TopRatedMoviesResponse extends DiscoverMovieResponse {}
-
-export interface UpcomingMoviesRequest extends MovieNowPlayingRequest {
-  page?: number
-  region?: string
-}
-
-export interface UpcomingMoviesResponse extends MovieNowPlayingResponse {
-  results?: MovieResult[]
-  dates?: {
-    maximum?: string
-    minimum?: string
-  }
-}
-
-export interface ShowResponse extends Response {
-  backdrop_path?: string|null
-  created_by?: SimplePerson[]
-  episode_run_time?: number[]
-  first_air_date?: string
-  genres?: Genre[]
-  homepage?: string
-  id?: number
-  in_production?: boolean
-  languages?: string[]
-  last_air_date?: string
-  last_episode_to_air?: SimpleEpisode
-  name?: string
-  next_episode_to_air?: null
-  networks?: Network[]
-  number_of_episodes?: number
-  number_of_seasons?: number
-  origin_country?: string[]
-  original_language?: string
-  original_name?: string
-  overview?: string
-  popularity?: number
-  poster_path?: string|null
-  production_companies?: ProductionCompany[]
-  seasons?: SimpleSeason[]
-  status?: string
-  type?: string
-  vote_average?: number
-  vote_count?: number
-}
-
-export interface ShowAccountStatesResponse extends Response {
-  id?: number
-  favorite?: boolean
-  rated?: object|boolean
-  watchlist?: boolean
-}
-
-export interface ShowAlternativeTitlesResponse extends Response {
-  id?: number
-  results?: Array<{
-    title?: string
-    iso_3166_1?: string
-    type?: string
-  }>
-}
-
-export interface ShowChangesResponse extends Response {
-  id?: number
-  results?: Array<{
-    title?: string
-    iso_3166_1?: string
-    type?: string
-  }>
-}
-
-export interface ShowContentRatingResponse extends Response {
-  results?: Array<{
-    iso_3166_1?: string
-    rating?: string
-  }>
-  id?: number
-}
-
-export interface TvEpisodeGroupsResponse extends Response {
-  results?: Array<{
-    description?: string
-    episode_count?: number
-    group_count?: number
-    id?: string
-    name?: string
-    network?: null|Network
-  }>
-}
-
-export interface TvExternalIdsResponse extends Response {
-  imdb_id?: string|null
-  freebase_mid?: string|null
-  freebase_id?: string|null
-  tvdb_id?: number|null
-  tvrage_id?: number|null
-  facebook_id?: string|null
-  instagram_id?: string|null
-  twitter_id?: string|null
-  id?: number
-}
-
-export interface TvImagesResponse extends Response {
-  backdrops?: Backdrop[]
-  id?: number
-  posters?: Poster[]
-}
-
-export interface TvKeywordsResponse extends Response {
-  id?: number
-  results?: Keyword[]
-}
-
-export interface TvReviewsResponse extends PaginatedResponse {
-  results?: Review[]
-}
-
-export interface TvScreenTheatricallyResponse extends Response {
-  id?: number
-  results?: Array<{
-    id?: number
-    episode_number?: number
-    season_number?: number
-  }>
-}
-
-export interface TvSimilarShowsResponse extends PaginatedResponse {
-  results?: TvResult[]
-}
-
-export interface TvTranslationsResponse extends Response {
-  id?: number
-  translations?: Translation[]
-}
-
-export interface TvSeasonRequest extends IdAppendToResponseRequest {
-  season_number: number
-}
-
-export interface TvSeasonResponse extends Response {
-  _id?: string
-  air_date?: string
-  episodes?: Episode[]
-  name?: string
-  overview?: string
-  id?: number
-  poster_path?: string|null
-  season_number?: number
-}
-
-export interface TvSeasonChangesResponse extends Response {
-  changes?: Array<{
-    key?: string
-    items?: Array<{
-      id?: string
-      action?: string
-      time?: string
-      value?: string|{
-        episode_id?: number
-        episode_number?: number
-      }
-      iso_639_1?: string
-      original_value?: string
-    }>
-  }>
-}
-
-export interface TvSeasonAccountStatesResponse extends Response {
-  id?: number
-  results?: Array<{
-    id?: number
-    episode_number?: number
-    rated?: boolean|{
-      value?: number
-    }
-  }>
-}
-
-export interface TvSeasonExternalIdsResponse extends Response {
-  freebase_mid?: string|null
-  freebase_id?: null|string
-  tvdb_id?: number|null
-  tvrage_id?: null|number
-  id?: number
-}
-
-export interface TvSeasonImagesResponse extends Response {
-  id?: number
-  posters?: Poster[]
-}
-
-export interface EpisodeRequest extends TvSeasonRequest {
-  episode_number: number
-}
-
-export interface EpisodeChangesResponse extends Response {
-  changes?: Array<{
-    key?: string
-    items?: Array<{
-      id?: string
-      action?: string
-      time?: string
-      value?: string
-      iso_639_1?: string
-    }>
-  }>
-}
-
-export interface EpisodeAccountStatesResponse extends Response {
-  id?: number
-  rated?: object|boolean
-}
-
-export interface EpisodeCreditsResponse extends CreditsResponse {
-  guest_stars?: GuestStar[]
-}
-
-export interface EpisodeExternalIdsResponse extends Response {
-  imdb_id?: string|null
-  freebase_mid?: string|null
-  freebase_id?: string|null
-  tvdb_id?: number|null
-  tvrage_id?: number|null
-  id?: number
-}
-
-export interface EpisodeImagesResponse extends Response {
-  id?: number
-  stills?: Array<{
-    aspect_ratio?: number
-    file_path?: string
-    height?: number
-    iso_639_1?: null|string
-    vote_average?: number|number
-    vote_count?: number
-    width?: number
-  }>
-}
-
-export interface EpisodeTranslationsResponse extends Response {
-  id?: number
-  translations?: Array<{
-    iso_3166_1?: string
-    iso_639_1?: string
-    name?: string
-    english_name?: string
-    data?: {
-      name?: string
-      overview?: string
-    }
-  }>
-}
-
-export interface EpisodeRatingRequest extends EpisodeRequest {
-  value: number
-}
-
-export interface EpisodeVideosResponse extends Response {
-  id?: number
-  results: Array<{
-    id?: string
-    iso_639_1?: string
-    iso_3166_1?: string
-    key?: string
-    name?: string
-    site?: string
-    size?: 360|480|720|1080
-    type?: 'Trailer'|'Teaser'|'Clip'|'Featurette'|'Opening Credits'|'Behind the Scenes'|'Bloopers'|'Recap'
-  }>
-}
-
-export interface PersonChangesResponse extends Response {
-  changes: Array<{
-    key?: string
-    items?: Array<{
-      id?: string
-      action?: string
-      time?: string
-      original_value?: {
-        profile?: {
-          file_path?: string
-        }
-      }
-    }>
-  }>
-}
-
-export interface PersonMovieCreditsResponse extends Response {
-  id?: number
-  cast?: Array<{
-    character?: string
-    credit_id?: string
-    release_date?: string
-    vote_count?: number
-    video?: boolean
-    adult?: boolean
-    vote_average?: number|number
-    title?: string
-    genre_ids?: number[]
-    original_language?: string
-    original_title?: string
-    popularity?: number
-    id?: number
-    backdrop_path?: string|null
-    overview?: string
-    poster_path?: string|null
-  }>
-  crew?: Array<{
-    id?: number
-    department?: string
-    original_language?: string
-    original_title?: string
-    job?: string
-    overview?: string
-    vote_count?: number
-    video?: boolean
-    poster_path?: string|null
-    backdrop_path?: string|null
-    title?: string
-    popularity?: number
-    genre_ids?: number[]
-    vote_average?: number
-    adult?: boolean
-    release_date?: string
-    credit_id?: string
-  }>
-}
-
-export interface PersonTvCreditsResponse extends Response {
-  id?: number
-  cast?: Array<{
-    credit_id?: string
-    original_name?: string
-    id?: number
-    genre_ids?: number[]
-    character?: string
-    name?: string
-    poster_path?: string|null
-    vote_count?: number
-    vote_average?: number
-    popularity?: number
-    episode_count?: number
-    original_language?: string
-    first_air_date?: string
-    backdrop_path?: string|null
-    overview?: string
-    origin_country?: string[]
-  }>
-  crew?: Array<{
-    id?: number
-    department?: string
-    original_language?: string
-    episode_count?: number
-    job?: string
-    overview?: string
-    origin_country?: string[]
-    original_name?: string
-    genre_ids?: number[]
-    name?: string
-    first_air_date?: string
-    backdrop_path?: string|null
-    popularity?: number
-    vote_count?: number
-    vote_average?: number
-    poster_path?: string|null
-    credit_id?: string
-  }>
-}
-
-export interface PersonCombinedCreditsResponse extends Response {
-  id?: number
-  cast?: Array<{
-    id?: number
-    original_language?: string
-    episode_count?: number
-    overview?: string
-    origin_country?: string[]
-    original_name?: string
-    genre_ids?: number[]
-    name?: string
-    media_type?: string
-    poster_path?: string|null
-    first_air_date?: string
-    vote_average?: number|number
-    vote_count?: number
-    character?: string
-    backdrop_path?: string|null
-    popularity?: number
-    credit_id?: string
-    original_title?: string
-    video?: boolean
-    release_date?: string
-    title?: string
-    adult?: boolean
-  }>
-  crew?: Array<{
-    id?: number
-    department?: string
-    original_language?: string
-    episode_count?: number
-    job?: string
-    overview?: string
-    origin_country?: string[]
-    original_name?: string
-    vote_count?: number
-    name?: string
-    media_type?: string
-    popularity?: number
-    credit_id?: string
-    backdrop_path?: string|null
-    first_air_date?: string
-    vote_average?: number
-    genre_ids?: number[]
-    poster_path?: string|null
-    original_title?: string
-    video?: boolean
-    title?: string
-    adult?: boolean
-    release_date?: string
-  }>
-}
-
-export interface PersonExternalIdsResponse extends Response {
-  imdb_id?: string|null
-  facebook_id?: null|string
-  freebase_mid?: string|null
-  freebase_id?: null|string
-  tvrage_id?: number|null
-  twitter_id?: null|string
-  id: number
-  instagram_id?: string|null
-}
-
-export interface PersonImagesResponse extends Response {
-  id?: number
-  profiles?: Profile[]
-}
-
-export interface PersonTaggedImagesResponse extends PaginatedResponse {
-  id?: number
-  results?: Array<{
-    aspect_ratio?: number
-    file_path?: string
-    height?: number
-    id?: string
-    iso_639_1?: null|string
-    vote_average?: number
-    vote_count?: number
-    width?: number
-    image_type?: string
-    media?: MovieResult|TvResult
-  }>
-}
-
-export interface PersonTranslationsResponse extends PaginatedResponse {
-  id?: number
-  translations?: Array<{
-    iso_639_1?: string
-    iso_3166_1?: string
-    name?: string
-    data?: {
-      biography?: string
-    }
-    english_name?: string
-  }>
-}
-
-export interface PersonPopularResponse extends PaginatedResponse {
-  results?: Array<{
-    profile_path?: string
-    adult?: boolean
-    id?: number
-    known_for?: MovieResult|TvResult
-    name?: string
-    popularity?: number
-  }>
-}
-
-export interface CreditDetailsResponse extends Response {
-  credit_type?: string
-  department?: string
-  job?: string
-  media?: {
-    id?: number
-    name?: string
-    original_name?: string
-    character?: string
-    episodes?: SimpleEpisode[]
-    seasons?: Array<{
-      air_date?: string
-      poster_path?: string
-      season_number?: number
-    }>
-  }
-  media_type?: string
-  id?: string
-  person?: {
-    name?: string
-    id?: number
-  }
-}
-
-export interface ListsDetailResponse extends Response {
-  created_by?: string
-  description?: string
-  favorite_count?: number
-  id?: string
-  items?: MovieResult[]
-  item_count?: number
-  iso_639_1?: string
-  name?: string
-  poster_path?: string|null
-}
-
-export interface ListStatusParams extends RequestParams {
-  id: string|number
-  movie_id: number
-}
-
-export interface ListsStatusResponse extends Response {
-  id?: string
-  item_present?: boolean
-}
-
-export interface CreateListParams extends RequestParams {
-  name?: string
-  description?: string
-  language?: string
-}
-
-export interface CreateListResponse extends Response {
-  status_message?: string
-  success?: boolean
-  status_code?: number
-  list_id?: number
-}
-
-export interface CreateListItemParams extends IdRequestParams {
-  media_id: number
-}
-
-export interface ClearListParams extends IdRequestParams {
-  confirm: boolean
-}
-
-export interface GenresResponse extends Response {
-  genres?: Genre[]
-}
-
-export interface KeywordResponse extends Response {
-  id?: number
-  name?: string
-}
-
-export interface KeywordMoviesParams extends IdRequestParams {
-  include_adult?: boolean
-}
-
-export interface CompanyAlternativeNamesResponse extends Response {
-  id?: number
-  results?: Array<{
-    name?: string
-    type?: string
-  }>
-}
-
-export interface CompanyImagesResponse extends Response {
-  id?: number
-  logos?: Logo[]
-}
-
-export interface AccountInfoResponse extends Response {
-  id?: number
-  avatar?: {
-    gravatar?: {
-      hash?: string
-    }
-  }
-  iso_639_1?: string
-  iso_3166_1?: string
-  name?: string
-  include_adult?: boolean
-  username?: string
-}
-
-export interface AccountListsResponse extends PaginatedResponse {
-  results?: Array<{
-    description?: string
-    favorite_count?: number
-    id?: number
-    item_count?: number
-    iso_639_1?: string
-    list_type?: string
-    name?: string
-    poster_path?: null
-  }>
-}
-
-export interface AccountMediaRequest extends PagedRequestParams {
-  sort_by?: 'created_at.asc'|'created_at.desc'
-}
-
-export interface MarkAsFavoriteRequest extends IdRequestParams {
-  media_type: 'movie'|'tv'
-  media_id: number
-  favorite: boolean
-}
-
-export interface AccountWatchlistRequest extends IdRequestParams {
-  media_type: 'movie'|'tv'
-  media_id: number
-  watchlist: boolean
-}
-
-export interface Certification {
-  certification?: string
-  meaning?: string
-  order?: number
-}
-
-export interface CertificationsResponse extends Response {
-  certifications?: {
-    US?: Certification[]
-    CA?: Certification[]
-    DE?: Certification[]
-    GB?: Certification[]
-    AU?: Certification[]
-    BR?: Certification[]
-    FR?: Certification[]
-    NZ?: Certification[]
-    IN?: Certification[]
-  }
-}
-
-export type CountriesResponse = Country[]
-
-export interface NetworkResponse extends Response {
-  headquarters?: string
-  homepage?: string
-  id?: number
-  name?: string
-  origin_country?: string
-}
-
-export interface Review {
-  id?: string
-  author?: string
-  content?: string
-  iso_639_1?: string
-  media_id?: number
-  media_title?: string
-  media_type?: string
-  url?: string
-}
-
-export interface EpisodeGroupResponse extends Response {
-  id?: string
-  name?: string
-  description?: string
-  episode_count?: number
-  group_count?: number
-  groups?: Array<{
-    id?: string
-    name?: string
-    order?: number
-    locked?: boolean
-    episodes?: SimpleEpisode[]
-  }>
-  network?: Network
-  type?: number
-}
-=======
-import {
-  Response,
-  RequestParams,
-  Genre,
-  ProductionCountry,
-  SpokenLanguage,
-  ProductionCompany
-} from './types'
-
-export interface IdRequestParams extends RequestParams {
-  id: string|number
-}
-
-export interface AppendToResponseRequest {
-  append_to_response?: string
-}
-
-export interface IdAppendToResponseRequest extends IdRequestParams, AppendToResponseRequest {}
-
-export interface PagedRequestParams extends IdRequestParams {
-  page?: number
-}
-
-export interface MovieResult {
-  poster_path?: string
-  adult?: boolean
-  overview?: string
-  release_date?: string
-  genre_ids?: Array<number>
-  id?: number
-  media_type: 'movie'
-  original_title?: string
-  original_language?: string
-  title?: string
-  backdrop_path?: string
-  popularity?: number
-  vote_count?: number
-  video?: boolean
-  vote_average?: number
-}
-
-export interface TvResult {
-  poster_path?: string
-  popularity?: number
-  id?: number
-  overview?: string
-  backdrop_path?: string
-  vote_average?: number
-  media_type: 'tv'
-  first_air_date?: string
-  origin_country?: Array<string>
-  genre_ids?: Array<number>
-  original_language?: string
-  vote_count?: number
-  name?: string
-  original_name?: string
-}
-
-export interface PersonResult {
-  profile_path?: string
-  adult?: boolean
-  id?: number
-  name?: string
-  popularity?: number
-  known_for?: Array<MovieResult|TvResult>
-}
-
-export interface Person {
-  birthday?: string|null
-  known_for_department?: string
-  deathday?: null|string
-  id?: number
-  name?: string
-  also_known_as?: string[]
-  gender?: number
-  biography?: string
-  popularity?: number
-  place_of_birth?: string|null
-  profile_path?: string|null
-  adult?: boolean
-  imdb_id?: string
-  homepage?: null|string
-}
-
-export interface Image {
-  base_url?: string
-  secure_base_url?: string
-  backdrop_sizes?: Array<string>
-  logo_sizes?: Array<string>
-  poster_sizes?: Array<string>
-  profile_sizes?: Array<string>
-  still_sizes?: Array<string>
-}
-
-export interface Logo {
-  aspect_ratio?: number
-  file_path?: string
-  height?: number
-  id?: string
-  file_type?: '.svg'|'.png'
-  vote_average?: number
-  vote_count?: number
-  width?: number
-}
-
-export interface Backdrop {
-  aspect_ratio?: number
-  file_path?: string
-  height?: number
-  iso_639_1?: null
-  vote_average?: number
-  vote_count?: number
-  width?: number
-}
-
-export interface Profile {
-  aspect_ratio?: number
-  file_path?: string
-  height?: number
-  iso_639_1?: null
-  vote_average?: number
-  vote_count?: number
-  width?: number
-}
-
-export interface Poster {
-  aspect_ratio?: number
-  file_path?: string
-  height?: number
-  iso_639_1?: string
-  vote_average?: number
-  vote_count?: number
-  width?: number
-}
-
-export interface Keyword {
-  id?: number
-  name?: string
-}
-
-export interface ReleaseDate {
-  certification?: string
-  iso_639_1?: string
-  release_date?: string
-  type?: number
-  note?: string
-}
-
-export interface Video {
-  id?: string
-  iso_639_1?: string
-  iso_3166_1?: string
-  key?: string
-  name?: string
-  site?: string
-  size?: 360|480|720|1080
-  type?: 'Trailer'|'Teaser'|'Clip'|'Featurette'|'Behind the Scenes'|'Bloopers'
-}
-
-export interface Translation {
-  iso_3166_1?: string
-  iso_639_1?: string
-  name?: string
-  english_name?: string
-  data?: {
-    title?: string
-    overview?: string
-    homepage?: string
-  }
-}
-
-export interface Review {
-  id?: string
-  author?: string
-  content?: string
-  url?: string
-}
-
-export interface Company {
-  description?: string
-  headquarters?: string
-  homepage?: string
-  id?: number
-  logo_path?: string
-  name?: string
-  origin_country?: string
-  parent_company?: null|object
-}
-
-export interface SimpleEpisode {
-  air_date?: string
-  episode_number?: number
-  id?: number
-  name?: string
-  overview?: string
-  production_code?: string
-  season_number?: number
-  show_id?: number
-  still_path?: string
-  vote_average?: number
-  vote_count?: number
-  rating?: number
-  order?: number
-}
-
-export interface Network {
-  name?: string
-  id?: number
-  logo_path?: string
-  origin_country?: string
-}
-
-export interface SimpleSeason {
-  air_date?: string
-  episode_count?: number
-  id?: number
-  name?: string
-  overview?: string
-  poster_path?: string
-  season_number?: number
-}
-
-export interface SimplePerson {
-  id?: number
-  credit_id?: string
-  name?: string
-  gender?: number
-  profile_path?: string
-}
-
-export interface Cast {
-  adult?: boolean;
-  cast_id?: number
-  character?: string
-  credit_id?: string
-  gender?: number|null
-  id?: number
-  known_for_department?: string
-  name?: string
-  order?: number
-  original_name?: string
-  popularity?: number
-  profile_path?: string|null
-}
-
-export interface Crew {
-  adult?: boolean;
-  credit_id?: string
-  department?: string
-  gender?: number|null
-  id?: number
-  known_for_department?: string
-  job?: string
-  name?: string
-  original_name?: string
-  popularity?: number
-  profile_path?: string|null
-}
-
-export interface Country {
-  iso_3166_1?: string
-  english_name?: string
-}
-
-export interface Language {
-  iso_639_1?: string
-  english_name?: string
-  name?: string
-}
-
-export interface Timezone {
-  iso_3166_1?: string
-  zones?: string[]
-}
-
-export interface Job {
-  department?: string
-  jobs?: string[]
-}
-
-export interface Episode {
-  air_date?: string
-  crew?: Array<Crew>
-  episode_number?: number
-  guest_stars?: GuestStar[]
-  name?: string
-  overview?: string
-  id?: number
-  production_code?: string|null
-  season_number?: number
-  still_path?: string|null
-  vote_average?: number
-  vote_count?: number
-}
-
-export enum ExternalId {
-  ImdbId = 'imdb_id',
-  Freebase_Mid = 'freebase_mid',
-  FreebaseId = 'freebase_id',
-  TvdbId = 'tvdb_id',
-  TvrageId = 'tvrage_id',
-  FacebookId = 'facebook_id',
-  TwitterId = 'twitter_id',
-  InstagramId = 'instagram_id',
-}
-
-export interface ConfigurationResponse extends Response {
-  change_keys: string[]
-  images: {
-    base_url?: string
-    secure_base_url?: string
-    backdrop_sizes?: string[]
-    logo_sizes?: string[]
-    poster_sizes?: string[]
-    profile_sizes?: string[]
-    still_sizes?: string[]
-  }
-}
-
-export interface MovieList {
-  description?: string
-  favorite_count?: number
-  id?: number
-  item_count?: number
-  iso_639_1?: string
-  list_type?: string
-  name?: string
-  poster_path?: null|string
-}
-
-export interface GuestStar {
-  id?: number
-  name?: string
-  credit_id?: string
-  character?: string
-  order?: number
-  profile_path?: string|null
-}
-
-export interface FindRequest extends RequestParams {
-  id: string|number
-  language?: string
-  external_source: ExternalId
-}
-
-export interface PaginatedResponse extends Response {
-  page?: number
-  total_results?: number
-  total_pages?: number
-}
-
-export interface FindResponse extends Response {
-  movie_results: Array<MovieResult>
-  tv_results: Array<TvResult>
-  person_results: Array<PersonResult>
-  tv_episode_results: Array<object>
-  tv_season_results: Array<object>
-}
-
-export interface SearchRequest extends RequestParams {
-  query: string
-  page?: number
-}
-
-export interface SearchCompanyResponse extends PaginatedResponse {
-  results?: Array<{
-    id?: number
-    logo_path?: string
-    name?: string
-  }>
-}
-
-export interface SearchCollectionResponse extends PaginatedResponse {
-  results?: Array<{
-    id?: number
-    backdrop_path?: string
-    name?: string
-    poster_path?: string
-  }>
-}
-
-export interface SearchKeywordResponse extends PaginatedResponse {
-  results?: Array<{
-    id?: number
-    name?: string
-  }>
-}
-
-export interface SearchMovieRequest extends SearchRequest {
-  include_adult?: boolean
-  region?: string
-  year?: number
-  primary_release_year?: number
-}
-
-export interface MovieResultsResponse extends PaginatedResponse {
-  results?: Array<MovieResult>
-}
-
-export interface SearchMultiRequest extends SearchRequest {
-  include_adult?: boolean
-  region?: string
-}
-
-export interface SearchMultiResponse extends PaginatedResponse {
-  results?: Array<MovieResult|TvResult|PersonResult>
-}
-
-export interface SearchPersonResponse extends PaginatedResponse {
-  results?: Array<PersonResult>
-}
-
-export interface SearchTvRequest extends SearchRequest {
-  include_adult?: boolean
-  first_air_date_year?: number
-}
-
-export interface TvResultsResponse extends PaginatedResponse {
-  results?: Array<TvResult>
-}
-
-export interface EpisodeResultsResponse extends PaginatedResponse {
-  results?: Array<SimpleEpisode>
-}
-
-export interface CollectionRequest extends RequestParams {
-  id: number
-}
-
-export interface CollectionInfoResponse extends Response {
-  id?: number
-  name?: string
-  overview?: string
-  poster_path?: null
-  backdrop_path?: string
-  parts?: Array<{
-    adult?: boolean
-    backdrop_path?: null
-    genre_ids?: number[]
-    id?: number
-    original_language?: string
-    original_title?: string
-    overview?: string
-    release_date?: string
-    poster_path?: string
-    popularity?: number
-    title?: string
-    video?: boolean
-    vote_average?: number
-    vote_count?: number
-  }>
-}
-
-export interface CollectionImagesResponse extends Response {
-  id?: number
-  backdrops?: Array<Backdrop>
-  posters?: Array<Poster>
-}
-
-export interface CollectionTranslationsResponse extends Response {
-  id?: number
-  translations?: Array<Translation>
-}
-
-export interface DiscoverMovieRequest extends RequestParams {
-  region?: string
-  sort_by?: 'popularity.asc'|'popularity.desc'|'release_date.asc'|'release_date.desc'|'revenue.asc'|'revenue.desc'|'primary_release_date.asc'|'primary_release_date.desc'|'original_title.asc'|'original_title.desc'|'vote_average.asc'|'vote_average.desc'|'vote_count.asc'|'vote_count.desc'
-  certification_country?: string
-  certification?: string
-  'certification.lte'?: string
-  'certification.gte'?: string
-  include_adult?: boolean
-  include_video?: boolean
-  page?: number
-  primary_release_year?: number
-  'primary_release_date.gte'?: string
-  'primary_release_date.lte'?: string
-  'release_date.gte'?: string
-  'release_date.lte'?: string
-  with_release_type?: number
-  year?: number
-  'vote_count.gte'?: number
-  'vote_count.lte'?: number
-  'vote_average.gte'?: number
-  'vote_average.lte'?: number
-  with_cast?: string
-  with_crew?: string
-  with_people?: string
-  with_companies?: string
-  with_genres?: string
-  without_genres?: string
-  with_keywords?: string
-  without_keywords?: string
-  'with_runtime.gte'?: number
-  'with_runtime.lte'?: number
-  with_original_language?: string
-  with_watch_providers?: string
-  watch_region?: string
-  with_watch_monetization_types?: string
-}
-
-export interface DiscoverMovieResponse extends PaginatedResponse {
-  results?: Array<MovieResult>
-}
-
-export interface DiscoverTvRequest extends RequestParams {
-  sort_by?: string
-  'air_date.gte'?: string
-  'air_date.lte'?: string
-  'first_air_date.gte'?: string
-  'first_air_date.lte'?: string
-  first_air_date_year?: number
-  page?: number
-  timezone?: string
-  'vote_average.gte'?: number
-  'vote_count.gte'?: number
-  with_genres?: string
-  with_networks?: string
-  without_genres?: string
-  'with_runtime.gte'?: number
-  'with_runtime.lte'?: number
-  include_null_first_air_dates?: boolean
-  with_original_language?: string
-  without_keywords?: string
-  screened_theatrically?: boolean
-  with_companies?: string
-  with_keywords?: string
-  with_watch_providers?: string
-  watch_region?: string
-  with_watch_monetization_types?: string
-}
-
-export interface DiscoverTvResponse extends PaginatedResponse {
-  results?: Array<TvResult>
-}
-
-export interface TrendingRequest extends RequestParams {
-  media_type: 'all'|'movie'|'tv'|'person'
-  time_window: 'day'|'week'
-}
-
-export interface TrendingResponse extends PaginatedResponse {
-  results?: Array<MovieResult|TvResult|PersonResult>
-}
-
-export interface MovieResponse extends Response {
-  adult?: boolean
-  backdrop_path?: string
-  belongs_to_collection?: object
-  budget?: number
-  genres?: Array<Genre>
-  homepage?: string
-  id?: number
-  imdb_id?: string
-  original_language?: string
-  original_title?: string
-  overview?: string
-  popularity?: number
-  poster_path?: string
-  production_companies?: Array<ProductionCompany>
-  production_countries?: Array<ProductionCountry>
-  release_date?: string
-  revenue?: number
-  runtime?: number
-  spoken_languages?: Array<SpokenLanguage>
-  status?: 'Rumored'|'Planned'|'In Production'|'Post Production'|'Released'|'Canceled'
-  tagline?: string
-  title?: string
-  video?: boolean
-  vote_average?: number
-  vote_count?: number
-}
-
-export interface MovieAccountStateResponse extends Response {
-  id?: number
-  favorite?: boolean
-  rated?: object|boolean
-  watchlist?: boolean
-}
-
-export interface MovieAlternativeTitlesRequest extends IdRequestParams {
-  country?: string
-}
-
-export interface MovieAlternativeTitlesResponse extends Response {
-  id?: number
-  titles?: Array<{
-    iso_3166_1?: string
-    title?: string
-    type?: string
-  }>
-}
-
-export interface ChangesRequest extends IdRequestParams {
-  start_date?: string
-  end_date?: string
-  page?: number
-}
-
-export interface ChangesResponse extends PaginatedResponse {
-  results?: Array<{
-    id?: number
-    adult?: boolean|null
-  }>
-}
-
-interface WatchProviderCountry {
-  link?: string
-  rent?: Array<WatchProvider>
-  buy?: Array<WatchProvider>
-  flatrate?: Array<WatchProvider>
-}
-
-interface WatchProvider {
-  display_priority?: number
-  logo_path?: string
-  provider_id?: number
-  provider_name?: string
-}
-
-export interface WatchProviderResponse {
-  id?: number,
-  results?: {
-    AR?: WatchProviderCountry
-    AT?: WatchProviderCountry
-    AU?: WatchProviderCountry
-    BE?: WatchProviderCountry
-    BR?: WatchProviderCountry
-    CA?: WatchProviderCountry
-    CH?: WatchProviderCountry
-    CL?: WatchProviderCountry
-    CO?: WatchProviderCountry
-    CZ?: WatchProviderCountry
-    DE?: WatchProviderCountry
-    DK?: WatchProviderCountry
-    EC?: WatchProviderCountry
-    EE?: WatchProviderCountry
-    ES?: WatchProviderCountry
-    FI?: WatchProviderCountry
-    FR?: WatchProviderCountry
-    GB?: WatchProviderCountry
-    GR?: WatchProviderCountry
-    HU?: WatchProviderCountry
-    ID?: WatchProviderCountry
-    IE?: WatchProviderCountry
-    IN?: WatchProviderCountry
-    IT?: WatchProviderCountry
-    JP?: WatchProviderCountry
-    KR?: WatchProviderCountry
-    LT?: WatchProviderCountry
-    LV?: WatchProviderCountry
-    MX?: WatchProviderCountry
-    MY?: WatchProviderCountry
-    NL?: WatchProviderCountry
-    NO?: WatchProviderCountry
-    NZ?: WatchProviderCountry
-    PE?: WatchProviderCountry
-    PH?: WatchProviderCountry
-    PL?: WatchProviderCountry
-    PT?: WatchProviderCountry
-    RO?: WatchProviderCountry
-    RU?: WatchProviderCountry
-    SE?: WatchProviderCountry
-    SG?: WatchProviderCountry
-    TH?: WatchProviderCountry
-    TR?: WatchProviderCountry
-    US?: WatchProviderCountry
-    VE?: WatchProviderCountry
-    ZA?: WatchProviderCountry
-  }
-}
-
-export interface MovieChangesResponse extends Response {
-  changes?: Array<{
-    key?: string
-    items?: Array<{
-      id?: string
-      action?: string
-      time?: string
-      iso_639_1?: string
-      value?: string
-      original_value?: string
-    }>
-  }>
-}
-
-export interface CreditsResponse extends Response {
-  id?: number
-  cast?: Array<Cast>
-  crew?: Array<Crew>
-}
-
-export interface MovieExternalIdsResponse extends Response {
-  imdb_id?: string|null
-  facebook_id?: string|null
-  instagram_id?: string|null
-  twitter_id?: string|null
-  id?: number
-}
-
-export interface MovieImagesRequest extends IdRequestParams {
-  include_image_language?: string
-}
-
-export interface MovieImagesResponse extends Response {
-  id?: number
-  backdrops?: Array<Backdrop>
-  posters?: Array<Poster>
-}
-
-export interface MovieKeywordResponse extends Response {
-  id?: number
-  keywords?: Array<Keyword>
-}
-
-export interface MovieReleaseDatesResponse extends Response {
-  id?: number
-  results?: Array<{
-    iso_3166_1?: string
-    release_dates?: Array<ReleaseDate>
-  }>
-}
-
-export interface VideosResponse extends Response {
-  id?: number
-  results?: Array<Video>
-}
-
-export interface MovieTranslationsResponse extends CollectionTranslationsResponse {}
-
-export interface MovieRecommendationsRequest extends IdRequestParams {
-  page?: string
-}
-
-export interface MovieRecommendationsResponse extends PaginatedResponse {
-  results?: Array<MovieResult>
-}
-
-export interface SimilarMovieResponse extends MovieRecommendationsResponse {}
-
-export interface MovieReviewsRequest extends MovieRecommendationsRequest {}
-
-export interface MovieReviewsResponse extends PaginatedResponse {
-  results?: Array<Review>
-}
-
-export interface MovieListsRequest extends MovieRecommendationsRequest {}
-
-export interface MovieListsResponse extends PaginatedResponse {
-  results?: Array<MovieList>
-}
-
-export interface RatingRequest extends IdRequestParams {
-  value: number
-}
-
-export interface PostResponse extends Response {
-  status_code?: number
-  status_message?: string
-}
-
-export interface MovieNowPlayingRequest extends RequestParams {
-  page?: number
-  region?: string
-}
-
-export interface MovieNowPlayingResponse extends PaginatedResponse {
-  results?: Array<MovieResult>
-  dates?: {
-    maximum?: string
-    minimum?: string
-  }
-}
-
-export interface PopularMoviesRequest extends MovieNowPlayingRequest {}
-
-export interface PopularMoviesResponse extends DiscoverMovieResponse {}
-
-export interface TopRatedMoviesRequest extends MovieNowPlayingRequest {}
-
-export interface TopRatedMoviesResponse extends DiscoverMovieResponse {}
-
-export interface UpcomingMoviesRequest extends MovieNowPlayingRequest {
-  page?: number
-  region?: string
-}
-
-export interface UpcomingMoviesResponse extends MovieNowPlayingResponse {
-  results?: Array<MovieResult>
-  dates?: {
-    maximum?: string
-    minimum?: string
-  }
-}
-
-export interface ShowResponse extends Response {
-  backdrop_path?: string|null
-  created_by?: Array<SimplePerson>
-  episode_run_time?: number[]
-  first_air_date?: string
-  genres?: Array<Genre>
-  homepage?: string
-  id?: number
-  in_production?: boolean
-  languages?: string[]
-  last_air_date?: string
-  last_episode_to_air?: SimpleEpisode
-  name?: string
-  next_episode_to_air?: null
-  networks?: Array<Network>
-  number_of_episodes?: number
-  number_of_seasons?: number
-  origin_country?: string[]
-  original_language?: string
-  original_name?: string
-  overview?: string
-  popularity?: number
-  poster_path?: string|null
-  production_companies?: Array<ProductionCompany>
-  seasons?: Array<SimpleSeason>
-  status?: string
-  type?: string
-  vote_average?: number
-  vote_count?: number
-}
-
-export interface ShowAccountStatesResponse extends Response {
-  id?: number
-  favorite?: boolean
-  rated?: object|boolean
-  watchlist?: boolean
-}
-
-export interface ShowAlternativeTitlesResponse extends Response {
-  id?: number
-  results?: Array<{
-    title?: string
-    iso_3166_1?: string
-    type?: string
-  }>
-}
-
-export interface ShowChangesResponse extends Response {
-  id?: number
-  results?: Array<{
-    title?: string
-    iso_3166_1?: string
-    type?: string
-  }>
-}
-
-export interface ShowContentRatingResponse extends Response {
-  results?: Array<{
-    iso_3166_1?: string
-    rating?: string
-  }>
-  id?: number
-}
-
-export interface TvEpisodeGroupsResponse extends Response {
-  results?: Array<{
-    description?: string
-    episode_count?: number
-    group_count?: number
-    id?: string
-    name?: string
-    network?: null|Network
-  }>
-}
-
-export interface TvExternalIdsResponse extends Response {
-  imdb_id?: string|null
-  freebase_mid?: string|null
-  freebase_id?: string|null
-  tvdb_id?: number|null
-  tvrage_id?: number|null
-  facebook_id?: string|null
-  instagram_id?: string|null
-  twitter_id?: string|null
-  id?: number
-}
-
-export interface TvImagesResponse extends Response {
-  backdrops?: Array<Backdrop>
-  id?: number
-  posters?: Array<Poster>
-}
-
-export interface TvKeywordsResponse extends Response {
-  id?: number
-  results?: Array<Keyword>
-}
-
-export interface TvResultsResponse extends PaginatedResponse {
-  results?: Array<TvResult>
-}
-
-export interface TvReviewsResponse extends PaginatedResponse {
-  results?: Array<Review>
-}
-
-export interface TvScreenTheatricallyResponse extends Response {
-  id?: number
-  results?: Array<{
-    id?: number
-    episode_number?: number
-    season_number?: number
-  }>
-}
-
-export interface TvSimilarShowsResponse extends PaginatedResponse {
-  results?: Array<TvResult>
-}
-
-export interface TvTranslationsResponse extends Response {
-  id?: number
-  translations?: Array<Translation>
-}
-
-export interface TvSeasonRequest extends IdAppendToResponseRequest {
-  season_number: number
-}
-
-export interface TvSeasonResponse extends Response {
-  _id?: string
-  air_date?: string
-  episodes?: Array<Episode>
-  name?: string
-  overview?: string
-  id?: number
-  poster_path?: string|null
-  season_number?: number
-}
-
-export interface TvSeasonChangesResponse extends Response {
-  changes?: Array<{
-    key?: string
-    items?: Array<{
-      id?: string
-      action?: string
-      time?: string
-      value?: string|{
-        episode_id?: number
-        episode_number?: number
-      }
-      iso_639_1?: string
-      original_value?: string
-    }>
-  }>
-}
-
-export interface TvSeasonAccountStatesResponse extends Response {
-  id?: number
-  results?: Array<{
-    id?: number
-    episode_number?: number
-    rated?: boolean|{
-      value?: number
-    }
-  }>
-}
-
-export interface TvSeasonExternalIdsResponse extends Response {
-  freebase_mid?: string|null
-  freebase_id?: null|string
-  tvdb_id?: number|null
-  tvrage_id?: null|number
-  id?: number
-}
-
-export interface TvSeasonImagesResponse extends Response {
-  id?: number
-  posters?: Array<Poster>
-}
-
-export interface EpisodeRequest extends TvSeasonRequest {
-  episode_number: number
-}
-
-export interface EpisodeChangesResponse extends Response {
-  changes?: Array<{
-    key?: string
-    items?: Array<{
-      id?: string
-      action?: string
-      time?: string
-      value?: string
-      iso_639_1?: string
-    }>
-  }>
-}
-
-export interface EpisodeAccountStatesResponse extends Response {
-  id?: number
-  rated?: object|boolean
-}
-
-export interface EpisodeCreditsResponse extends CreditsResponse {
-  guest_stars?: Array<GuestStar>
-}
-
-export interface EpisodeExternalIdsResponse extends Response {
-  imdb_id?: string|null
-  freebase_mid?: string|null
-  freebase_id?: string|null
-  tvdb_id?: number|null
-  tvrage_id?: number|null
-  id?: number
-}
-
-export interface EpisodeImagesResponse extends Response {
-  id?: number
-  stills?: Array<{
-    aspect_ratio?: number
-    file_path?: string
-    height?: number
-    iso_639_1?: null|string
-    vote_average?: number|number
-    vote_count?: number
-    width?: number
-  }>
-}
-
-export interface EpisodeTranslationsResponse extends Response {
-  id?: number
-  translations?: Array<{
-    iso_3166_1?: string
-    iso_639_1?: string
-    name?: string
-    english_name?: string
-    data?: {
-      name?: string
-      overview?: string
-    }
-  }>
-}
-
-export interface EpisodeRatingRequest extends EpisodeRequest {
-  value: number
-}
-
-export interface EpisodeVideosResponse extends Response {
-  id?: number
-  results: Array<{
-    id?: string
-    iso_639_1?: string
-    iso_3166_1?: string
-    key?: string
-    name?: string
-    site?: string
-    size?: 360|480|720|1080
-    type?: 'Trailer'|'Teaser'|'Clip'|'Featurette'|'Opening Credits'|'Behind the Scenes'|'Bloopers'|'Recap'
-  }>
-}
-
-export interface PersonChangesResponse extends Response {
-  changes: Array<{
-    key?: string
-    items?: Array<{
-      id?: string
-      action?: string
-      time?: string
-      original_value?: {
-        profile?: {
-          file_path?: string
-        }
-      }
-    }>
-  }>
-}
-
-export interface PersonMovieCreditsResponse extends Response {
-  id?: number
-  cast?: Array<{
-    character?: string
-    credit_id?: string
-    release_date?: string
-    vote_count?: number
-    video?: boolean
-    adult?: boolean
-    vote_average?: number|number
-    title?: string
-    genre_ids?: number[]
-    original_language?: string
-    original_title?: string
-    popularity?: number
-    id?: number
-    backdrop_path?: string|null
-    overview?: string
-    poster_path?: string|null
-  }>
-  crew?: Array<{
-    id?: number
-    department?: string
-    original_language?: string
-    original_title?: string
-    job?: string
-    overview?: string
-    vote_count?: number
-    video?: boolean
-    poster_path?: string|null
-    backdrop_path?: string|null
-    title?: string
-    popularity?: number
-    genre_ids?: number[]
-    vote_average?: number
-    adult?: boolean
-    release_date?: string
-    credit_id?: string
-  }>
-}
-
-export interface PersonTvCreditsResponse extends Response {
-  id?: number
-  cast?: Array<{
-    credit_id?: string
-    original_name?: string
-    id?: number
-    genre_ids?: number[]
-    character?: string
-    name?: string
-    poster_path?: string|null
-    vote_count?: number
-    vote_average?: number
-    popularity?: number
-    episode_count?: number
-    original_language?: string
-    first_air_date?: string
-    backdrop_path?: string|null
-    overview?: string
-    origin_country?: string[]
-  }>
-  crew?: Array<{
-    id?: number
-    department?: string
-    original_language?: string
-    episode_count?: number
-    job?: string
-    overview?: string
-    origin_country?: string[]
-    original_name?: string
-    genre_ids?: number[]
-    name?: string
-    first_air_date?: string
-    backdrop_path?: string|null
-    popularity?: number
-    vote_count?: number
-    vote_average?: number
-    poster_path?: string|null
-    credit_id?: string
-  }>
-}
-
-export interface PersonCombinedCreditsResponse extends Response {
-  id?: number
-  cast?: Array<{
-    id?: number
-    original_language?: string
-    episode_count?: number
-    overview?: string
-    origin_country?: string[]
-    original_name?: string
-    genre_ids?: number[]
-    name?: string
-    media_type?: string
-    poster_path?: string|null
-    first_air_date?: string
-    vote_average?: number|number
-    vote_count?: number
-    character?: string
-    backdrop_path?: string|null
-    popularity?: number
-    credit_id?: string
-    original_title?: string
-    video?: boolean
-    release_date?: string
-    title?: string
-    adult?: boolean
-  }>
-  crew?: Array<{
-    id?: number
-    department?: string
-    original_language?: string
-    episode_count?: number
-    job?: string
-    overview?: string
-    origin_country?: string[]
-    original_name?: string
-    vote_count?: number
-    name?: string
-    media_type?: string
-    popularity?: number
-    credit_id?: string
-    backdrop_path?: string|null
-    first_air_date?: string
-    vote_average?: number
-    genre_ids?: number[]
-    poster_path?: string|null
-    original_title?: string
-    video?: boolean
-    title?: string
-    adult?: boolean
-    release_date?: string
-  }>
-}
-
-export interface PersonExternalIdsResponse extends Response {
-  imdb_id?: string|null
-  facebook_id?: null|string
-  freebase_mid?: string|null
-  freebase_id?: null|string
-  tvrage_id?: number|null
-  twitter_id?: null|string
-  id: number
-  instagram_id?: string|null
-}
-
-export interface PersonImagesResponse extends Response {
-  id?: number
-  profiles?: Array<Profile>
-}
-
-export interface PersonTaggedImagesResponse extends PaginatedResponse {
-  id?: number
-  results?: Array<{
-    aspect_ratio?: number
-    file_path?: string
-    height?: number
-    id?: string
-    iso_639_1?: null|string
-    vote_average?: number
-    vote_count?: number
-    width?: number
-    image_type?: string
-    media?: MovieResult|TvResult
-  }>
-}
-
-export interface PersonTranslationsResponse extends PaginatedResponse {
-  id?: number
-  translations?: Array<{
-    iso_639_1?: string
-    iso_3166_1?: string
-    name?: string
-    data?: {
-      biography?: string
-    }
-    english_name?: string
-  }>
-}
-
-export interface PersonPopularResponse extends PaginatedResponse {
-  results?: Array<{
-    profile_path?: string
-    adult?: boolean
-    id?: number
-    known_for?: MovieResult|TvResult
-    name?: string
-    popularity?: number
-  }>
-}
-
-export interface CreditDetailsResponse extends Response {
-  credit_type?: string
-  department?: string
-  job?: string
-  media?: {
-    id?: number
-    name?: string
-    original_name?: string
-    character?: string
-    episodes?: Array<SimpleEpisode>
-    seasons?: Array<{
-      air_date?: string
-      poster_path?: string
-      season_number?: number
-    }>
-  }
-  media_type?: string
-  id?: string
-  person?: {
-    name?: string
-    id?: number
-  }
-}
-
-export interface ListsDetailResponse extends Response {
-  created_by?: string
-  description?: string
-  favorite_count?: number
-  id?: string
-  items?: Array<MovieResult>
-  item_count?: number
-  iso_639_1?: string
-  name?: string
-  poster_path?: string|null
-}
-
-export interface ListStatusParams extends RequestParams {
-  id: string|number
-  movie_id: number
-}
-
-export interface ListsStatusResponse extends Response {
-  id?: string
-  item_present?: boolean
-}
-
-export interface CreateListParams extends RequestParams {
-  name?: string
-  description?: string
-  language?: string
-}
-
-export interface CreateListResponse extends Response {
-  status_message?: string
-  success?: boolean
-  status_code?: number
-  list_id?: number
-}
-
-export interface CreateListItemParams extends IdRequestParams {
-  media_id: number
-}
-
-export interface ClearListParams extends IdRequestParams {
-  confirm: boolean
-}
-
-export interface GenresResponse extends Response {
-  genres?: Array<Genre>
-}
-
-export interface KeywordResponse extends Response {
-  id?: number
-  name?: string
-}
-
-export interface KeywordMoviesParams extends IdRequestParams {
-  include_adult?: boolean
-}
-
-export interface CompanyAlternativeNamesResponse extends Response {
-  id?: number
-  results?: Array<{
-    name?: string
-    type?: string
-  }>
-}
-
-export interface CompanyImagesResponse extends Response {
-  id?: number
-  logos?: Array<Logo>
-}
-
-export interface AccountInfoResponse extends Response {
-  id?: number
-  avatar?: {
-    gravatar?: {
-      hash?: string
-    }
-  }
-  iso_639_1?: string
-  iso_3166_1?: string
-  name?: string
-  include_adult?: boolean
-  username?: string
-}
-
-export interface AccountListsResponse extends PaginatedResponse {
-  results?: Array<{
-    description?: string
-    favorite_count?: number
-    id?: number
-    item_count?: number
-    iso_639_1?: string
-    list_type?: string
-    name?: string
-    poster_path?: null
-  }>
-}
-
-export interface AccountMediaRequest extends PagedRequestParams {
-  sort_by?: 'created_at.asc'|'created_at.desc'
-}
-
-export interface MarkAsFavoriteRequest extends IdRequestParams {
-  media_type: 'movie'|'tv'
-  media_id: number
-  favorite: boolean
-}
-
-export interface AccountWatchlistRequest extends IdRequestParams {
-  media_type: 'movie'|'tv'
-  media_id: number
-  watchlist: boolean
-}
-
-export interface Certification {
-  certification?: string
-  meaning?: string
-  order?: number
-}
-
-export interface CertificationsResponse extends Response {
-  certifications?: {
-    US?: Certification[]
-    CA?: Certification[]
-    DE?: Certification[]
-    GB?: Certification[]
-    AU?: Certification[]
-    BR?: Certification[]
-    FR?: Certification[]
-    NZ?: Certification[]
-    IN?: Certification[]
-  }
-}
-
-export type CountriesResponse = Array<Country>
-
-export interface NetworkResponse extends Response {
-  headquarters?: string
-  homepage?: string
-  id?: number
-  name?: string
-  origin_country?: string
-}
-
-export interface Review {
-  id?: string
-  author?: string
-  content?: string
-  iso_639_1?: string
-  media_id?: number
-  media_title?: string
-  media_type?: string
-  url?: string
-}
-
-export interface EpisodeGroupResponse extends Response {
-  id?: string
-  name?: string
-  description?: string
-  episode_count?: number
-  group_count?: number
-  groups?: Array<{
-    id?: string
-    name?: string
-    order?: number
-    locked?: boolean
-    episodes?: Array<SimpleEpisode>
-  }>
-  network?: Network
-  type?: number
-}
->>>>>>> d2697f80
+
+import {
+  Response,
+  RequestParams,
+  Genre,
+  ProductionCountry,
+  SpokenLanguage,
+  ProductionCompany
+} from './types'
+
+export interface IdRequestParams extends RequestParams {
+  id: string|number
+}
+
+export interface AppendToResponseRequest {
+  append_to_response?: string
+}
+
+export interface IdAppendToResponseRequest extends IdRequestParams, AppendToResponseRequest {}
+
+export interface PagedRequestParams extends IdRequestParams {
+  page?: number
+}
+
+export interface MovieResult {
+  poster_path?: string
+  adult?: boolean
+  overview?: string
+  release_date?: string
+  genre_ids?: number[]
+  id?: number
+  media_type: 'movie'
+  original_title?: string
+  original_language?: string
+  title?: string
+  backdrop_path?: string
+  popularity?: number
+  vote_count?: number
+  video?: boolean
+  vote_average?: number
+}
+
+export interface TvResult {
+  poster_path?: string
+  popularity?: number
+  id?: number
+  overview?: string
+  backdrop_path?: string
+  vote_average?: number
+  media_type: 'tv'
+  first_air_date?: string
+  origin_country?: string[]
+  genre_ids?: number[]
+  original_language?: string
+  vote_count?: number
+  name?: string
+  original_name?: string
+}
+
+export interface PersonResult {
+  profile_path?: string
+  adult?: boolean
+  id?: number
+  name?: string
+  popularity?: number
+  known_for?: Array<MovieResult|TvResult>
+}
+
+export interface Person {
+  birthday?: string|null
+  known_for_department?: string
+  deathday?: null|string
+  id?: number
+  name?: string
+  also_known_as?: string[]
+  gender?: number
+  biography?: string
+  popularity?: number
+  place_of_birth?: string|null
+  profile_path?: string|null
+  adult?: boolean
+  imdb_id?: string
+  homepage?: null|string
+}
+
+export interface Image {
+  base_url?: string
+  secure_base_url?: string
+  backdrop_sizes?: string[]
+  logo_sizes?: string[]
+  poster_sizes?: string[]
+  profile_sizes?: string[]
+  still_sizes?: string[]
+}
+
+export interface Logo {
+  aspect_ratio?: number
+  file_path?: string
+  height?: number
+  id?: string
+  file_type?: '.svg'|'.png'
+  vote_average?: number
+  vote_count?: number
+  width?: number
+}
+
+export interface Backdrop {
+  aspect_ratio?: number
+  file_path?: string
+  height?: number
+  iso_639_1?: null
+  vote_average?: number
+  vote_count?: number
+  width?: number
+}
+
+export interface Profile {
+  aspect_ratio?: number
+  file_path?: string
+  height?: number
+  iso_639_1?: null
+  vote_average?: number
+  vote_count?: number
+  width?: number
+}
+
+export interface Poster {
+  aspect_ratio?: number
+  file_path?: string
+  height?: number
+  iso_639_1?: string
+  vote_average?: number
+  vote_count?: number
+  width?: number
+}
+
+export interface Keyword {
+  id?: number
+  name?: string
+}
+
+export interface ReleaseDate {
+  certification?: string
+  iso_639_1?: string
+  release_date?: string
+  type?: number
+  note?: string
+}
+
+export interface Video {
+  id?: string
+  iso_639_1?: string
+  iso_3166_1?: string
+  key?: string
+  name?: string
+  site?: string
+  size?: 360|480|720|1080
+  type?: 'Trailer'|'Teaser'|'Clip'|'Featurette'|'Behind the Scenes'|'Bloopers'
+}
+
+export interface Translation {
+  iso_3166_1?: string
+  iso_639_1?: string
+  name?: string
+  english_name?: string
+  data?: {
+    title?: string
+    overview?: string
+    homepage?: string
+  }
+}
+
+export interface Company {
+  description?: string
+  headquarters?: string
+  homepage?: string
+  id?: number
+  logo_path?: string
+  name?: string
+  origin_country?: string
+  parent_company?: null|object
+}
+
+export interface SimpleEpisode {
+  air_date?: string
+  episode_number?: number
+  id?: number
+  name?: string
+  overview?: string
+  production_code?: string
+  season_number?: number
+  show_id?: number
+  still_path?: string
+  vote_average?: number
+  vote_count?: number
+  rating?: number
+  order?: number
+}
+
+export interface Network {
+  name?: string
+  id?: number
+  logo_path?: string
+  origin_country?: string
+}
+
+export interface SimpleSeason {
+  air_date?: string
+  episode_count?: number
+  id?: number
+  name?: string
+  overview?: string
+  poster_path?: string
+  season_number?: number
+}
+
+export interface SimplePerson {
+  id?: number
+  credit_id?: string
+  name?: string
+  gender?: number
+  profile_path?: string
+}
+
+export interface Cast {
+  adult?: boolean
+  cast_id?: number
+  character?: string
+  credit_id?: string
+  gender?: number|null
+  id?: number
+  known_for_department?: string
+  name?: string
+  order?: number
+  original_name?: string
+  popularity?: number
+  profile_path?: string|null
+}
+
+export interface Crew {
+  adult?: boolean
+  credit_id?: string
+  department?: string
+  gender?: number|null
+  id?: number
+  known_for_department?: string
+  job?: string
+  name?: string
+  original_name?: string
+  popularity?: number
+  profile_path?: string|null
+}
+
+export interface Country {
+  iso_3166_1?: string
+  english_name?: string
+}
+
+export interface Language {
+  iso_639_1?: string
+  english_name?: string
+  name?: string
+}
+
+export interface Timezone {
+  iso_3166_1?: string
+  zones?: string[]
+}
+
+export interface Job {
+  department?: string
+  jobs?: string[]
+}
+
+export interface Episode {
+  air_date?: string
+  crew?: Crew[]
+  episode_number?: number
+  guest_stars?: GuestStar[]
+  name?: string
+  overview?: string
+  id?: number
+  production_code?: string|null
+  season_number?: number
+  still_path?: string|null
+  vote_average?: number
+  vote_count?: number
+}
+
+export enum ExternalId {
+  ImdbId = 'imdb_id',
+  Freebase_Mid = 'freebase_mid',
+  FreebaseId = 'freebase_id',
+  TvdbId = 'tvdb_id',
+  TvrageId = 'tvrage_id',
+  FacebookId = 'facebook_id',
+  TwitterId = 'twitter_id',
+  InstagramId = 'instagram_id',
+}
+
+export interface ConfigurationResponse extends Response {
+  change_keys: string[]
+  images: {
+    base_url?: string
+    secure_base_url?: string
+    backdrop_sizes?: string[]
+    logo_sizes?: string[]
+    poster_sizes?: string[]
+    profile_sizes?: string[]
+    still_sizes?: string[]
+  }
+}
+
+export interface MovieList {
+  description?: string
+  favorite_count?: number
+  id?: number
+  item_count?: number
+  iso_639_1?: string
+  list_type?: string
+  name?: string
+  poster_path?: null|string
+}
+
+export interface GuestStar {
+  id?: number
+  name?: string
+  credit_id?: string
+  character?: string
+  order?: number
+  profile_path?: string|null
+}
+
+export interface FindRequest extends RequestParams {
+  id: string|number
+  language?: string
+  external_source: ExternalId
+}
+
+export interface PaginatedResponse extends Response {
+  page?: number
+  total_results?: number
+  total_pages?: number
+}
+
+export interface FindResponse extends Response {
+  movie_results: MovieResult[]
+  tv_results: TvResult[]
+  person_results: PersonResult[]
+  tv_episode_results: object[]
+  tv_season_results: object[]
+}
+
+export interface SearchRequest extends RequestParams {
+  query: string
+  page?: number
+}
+
+export interface SearchCompanyResponse extends PaginatedResponse {
+  results?: Array<{
+    id?: number
+    logo_path?: string
+    name?: string
+  }>
+}
+
+export interface SearchCollectionResponse extends PaginatedResponse {
+  results?: Array<{
+    id?: number
+    backdrop_path?: string
+    name?: string
+    poster_path?: string
+  }>
+}
+
+export interface SearchKeywordResponse extends PaginatedResponse {
+  results?: Array<{
+    id?: number
+    name?: string
+  }>
+}
+
+export interface SearchMovieRequest extends SearchRequest {
+  include_adult?: boolean
+  region?: string
+  year?: number
+  primary_release_year?: number
+}
+
+export interface MovieResultsResponse extends PaginatedResponse {
+  results?: MovieResult[]
+}
+
+export interface SearchMultiRequest extends SearchRequest {
+  include_adult?: boolean
+  region?: string
+}
+
+export interface SearchMultiResponse extends PaginatedResponse {
+  results?: Array<MovieResult|TvResult|PersonResult>
+}
+
+export interface SearchPersonResponse extends PaginatedResponse {
+  results?: PersonResult[]
+}
+
+export interface SearchTvRequest extends SearchRequest {
+  include_adult?: boolean
+  first_air_date_year?: number
+}
+
+export interface TvResultsResponse extends PaginatedResponse {
+  results?: TvResult[]
+}
+
+export interface EpisodeResultsResponse extends PaginatedResponse {
+  results?: SimpleEpisode[]
+}
+
+export interface CollectionRequest extends RequestParams {
+  id: number
+}
+
+export interface CollectionInfoResponse extends Response {
+  id?: number
+  name?: string
+  overview?: string
+  poster_path?: null
+  backdrop_path?: string
+  parts?: Array<{
+    adult?: boolean
+    backdrop_path?: null
+    genre_ids?: number[]
+    id?: number
+    original_language?: string
+    original_title?: string
+    overview?: string
+    release_date?: string
+    poster_path?: string
+    popularity?: number
+    title?: string
+    video?: boolean
+    vote_average?: number
+    vote_count?: number
+  }>
+}
+
+export interface CollectionImagesResponse extends Response {
+  id?: number
+  backdrops?: Backdrop[]
+  posters?: Poster[]
+}
+
+export interface CollectionTranslationsResponse extends Response {
+  id?: number
+  translations?: Translation[]
+}
+
+export interface DiscoverMovieRequest extends RequestParams {
+  region?: string
+  sort_by?: 'popularity.asc'|'popularity.desc'|'release_date.asc'|'release_date.desc'|'revenue.asc'|'revenue.desc'|'primary_release_date.asc'|'primary_release_date.desc'|'original_title.asc'|'original_title.desc'|'vote_average.asc'|'vote_average.desc'|'vote_count.asc'|'vote_count.desc'
+  certification_country?: string
+  certification?: string
+  'certification.lte'?: string
+  'certification.gte'?: string
+  include_adult?: boolean
+  include_video?: boolean
+  page?: number
+  primary_release_year?: number
+  'primary_release_date.gte'?: string
+  'primary_release_date.lte'?: string
+  'release_date.gte'?: string
+  'release_date.lte'?: string
+  with_release_type?: number
+  year?: number
+  'vote_count.gte'?: number
+  'vote_count.lte'?: number
+  'vote_average.gte'?: number
+  'vote_average.lte'?: number
+  with_cast?: string
+  with_crew?: string
+  with_people?: string
+  with_companies?: string
+  with_genres?: string
+  without_genres?: string
+  with_keywords?: string
+  without_keywords?: string
+  'with_runtime.gte'?: number
+  'with_runtime.lte'?: number
+  with_original_language?: string
+  with_watch_providers?: string
+  watch_region?: string
+  with_watch_monetization_types?: string
+}
+
+export interface DiscoverMovieResponse extends PaginatedResponse {
+  results?: MovieResult[]
+}
+
+export interface DiscoverTvRequest extends RequestParams {
+  sort_by?: string
+  'air_date.gte'?: string
+  'air_date.lte'?: string
+  'first_air_date.gte'?: string
+  'first_air_date.lte'?: string
+  first_air_date_year?: number
+  page?: number
+  timezone?: string
+  'vote_average.gte'?: number
+  'vote_count.gte'?: number
+  with_genres?: string
+  with_networks?: string
+  without_genres?: string
+  'with_runtime.gte'?: number
+  'with_runtime.lte'?: number
+  include_null_first_air_dates?: boolean
+  with_original_language?: string
+  without_keywords?: string
+  screened_theatrically?: boolean
+  with_companies?: string
+  with_keywords?: string
+  with_watch_providers?: string
+  watch_region?: string
+  with_watch_monetization_types?: string
+}
+
+export interface DiscoverTvResponse extends PaginatedResponse {
+  results?: TvResult[]
+}
+
+export interface TrendingRequest extends RequestParams {
+  media_type: 'all'|'movie'|'tv'|'person'
+  time_window: 'day'|'week'
+}
+
+export interface TrendingResponse extends PaginatedResponse {
+  results?: Array<MovieResult|TvResult|PersonResult>
+}
+
+export interface MovieResponse extends Response {
+  adult?: boolean
+  backdrop_path?: string
+  belongs_to_collection?: object
+  budget?: number
+  genres?: Genre[]
+  homepage?: string
+  id?: number
+  imdb_id?: string
+  original_language?: string
+  original_title?: string
+  overview?: string
+  popularity?: number
+  poster_path?: string
+  production_companies?: ProductionCompany[]
+  production_countries?: ProductionCountry[]
+  release_date?: string
+  revenue?: number
+  runtime?: number
+  spoken_languages?: SpokenLanguage[]
+  status?: 'Rumored'|'Planned'|'In Production'|'Post Production'|'Released'|'Canceled'
+  tagline?: string
+  title?: string
+  video?: boolean
+  vote_average?: number
+  vote_count?: number
+}
+
+export interface MovieAccountStateResponse extends Response {
+  id?: number
+  favorite?: boolean
+  rated?: object|boolean
+  watchlist?: boolean
+}
+
+export interface MovieAlternativeTitlesRequest extends IdRequestParams {
+  country?: string
+}
+
+export interface MovieAlternativeTitlesResponse extends Response {
+  id?: number
+  titles?: Array<{
+    iso_3166_1?: string
+    title?: string
+    type?: string
+  }>
+}
+
+export interface ChangesRequest extends IdRequestParams {
+  start_date?: string
+  end_date?: string
+  page?: number
+}
+
+export interface ChangesResponse extends PaginatedResponse {
+  results?: Array<{
+    id?: number
+    adult?: boolean|null
+  }>
+}
+
+interface WatchProviderCountry {
+  link?: string
+  rent?: WatchProvider[]
+  buy?: WatchProvider[]
+  flatrate?: WatchProvider[]
+}
+
+interface WatchProvider {
+  display_priority?: number
+  logo_path?: string
+  provider_id?: number
+  provider_name?: string
+}
+
+export interface WatchProviderResponse {
+  id?: number
+  results?: {
+    AR?: WatchProviderCountry
+    AT?: WatchProviderCountry
+    AU?: WatchProviderCountry
+    BE?: WatchProviderCountry
+    BR?: WatchProviderCountry
+    CA?: WatchProviderCountry
+    CH?: WatchProviderCountry
+    CL?: WatchProviderCountry
+    CO?: WatchProviderCountry
+    CZ?: WatchProviderCountry
+    DE?: WatchProviderCountry
+    DK?: WatchProviderCountry
+    EC?: WatchProviderCountry
+    EE?: WatchProviderCountry
+    ES?: WatchProviderCountry
+    FI?: WatchProviderCountry
+    FR?: WatchProviderCountry
+    GB?: WatchProviderCountry
+    GR?: WatchProviderCountry
+    HU?: WatchProviderCountry
+    ID?: WatchProviderCountry
+    IE?: WatchProviderCountry
+    IN?: WatchProviderCountry
+    IT?: WatchProviderCountry
+    JP?: WatchProviderCountry
+    KR?: WatchProviderCountry
+    LT?: WatchProviderCountry
+    LV?: WatchProviderCountry
+    MX?: WatchProviderCountry
+    MY?: WatchProviderCountry
+    NL?: WatchProviderCountry
+    NO?: WatchProviderCountry
+    NZ?: WatchProviderCountry
+    PE?: WatchProviderCountry
+    PH?: WatchProviderCountry
+    PL?: WatchProviderCountry
+    PT?: WatchProviderCountry
+    RO?: WatchProviderCountry
+    RU?: WatchProviderCountry
+    SE?: WatchProviderCountry
+    SG?: WatchProviderCountry
+    TH?: WatchProviderCountry
+    TR?: WatchProviderCountry
+    US?: WatchProviderCountry
+    VE?: WatchProviderCountry
+    ZA?: WatchProviderCountry
+  }
+}
+
+export interface MovieChangesResponse extends Response {
+  changes?: Array<{
+    key?: string
+    items?: Array<{
+      id?: string
+      action?: string
+      time?: string
+      iso_639_1?: string
+      value?: string
+      original_value?: string
+    }>
+  }>
+}
+
+export interface CreditsResponse extends Response {
+  id?: number
+  cast?: Cast[]
+  crew?: Crew[]
+}
+
+export interface MovieExternalIdsResponse extends Response {
+  imdb_id?: string|null
+  facebook_id?: string|null
+  instagram_id?: string|null
+  twitter_id?: string|null
+  id?: number
+}
+
+export interface MovieImagesRequest extends IdRequestParams {
+  include_image_language?: string
+}
+
+export interface MovieImagesResponse extends Response {
+  id?: number
+  backdrops?: Backdrop[]
+  posters?: Poster[]
+}
+
+export interface MovieKeywordResponse extends Response {
+  id?: number
+  keywords?: Keyword[]
+}
+
+export interface MovieReleaseDatesResponse extends Response {
+  id?: number
+  results?: Array<{
+    iso_3166_1?: string
+    release_dates?: ReleaseDate[]
+  }>
+}
+
+export interface VideosResponse extends Response {
+  id?: number
+  results?: Video[]
+}
+
+export interface MovieTranslationsResponse extends CollectionTranslationsResponse {}
+
+export interface MovieRecommendationsRequest extends IdRequestParams {
+  page?: string
+}
+
+export interface MovieRecommendationsResponse extends PaginatedResponse {
+  results?: MovieResult[]
+}
+
+export interface SimilarMovieResponse extends MovieRecommendationsResponse {}
+
+export interface MovieReviewsRequest extends MovieRecommendationsRequest {}
+
+export interface MovieReviewsResponse extends PaginatedResponse {
+  results?: Review[]
+}
+
+export interface MovieListsRequest extends MovieRecommendationsRequest {}
+
+export interface MovieListsResponse extends PaginatedResponse {
+  results?: MovieList[]
+}
+
+export interface RatingRequest extends IdRequestParams {
+  value: number
+}
+
+export interface PostResponse extends Response {
+  status_code?: number
+  status_message?: string
+}
+
+export interface MovieNowPlayingRequest extends RequestParams {
+  page?: number
+  region?: string
+}
+
+export interface MovieNowPlayingResponse extends PaginatedResponse {
+  results?: MovieResult[]
+  dates?: {
+    maximum?: string
+    minimum?: string
+  }
+}
+
+export interface PopularMoviesRequest extends MovieNowPlayingRequest {}
+
+export interface PopularMoviesResponse extends DiscoverMovieResponse {}
+
+export interface TopRatedMoviesRequest extends MovieNowPlayingRequest {}
+
+export interface TopRatedMoviesResponse extends DiscoverMovieResponse {}
+
+export interface UpcomingMoviesRequest extends MovieNowPlayingRequest {
+  page?: number
+  region?: string
+}
+
+export interface UpcomingMoviesResponse extends MovieNowPlayingResponse {
+  results?: MovieResult[]
+  dates?: {
+    maximum?: string
+    minimum?: string
+  }
+}
+
+export interface ShowResponse extends Response {
+  backdrop_path?: string|null
+  created_by?: SimplePerson[]
+  episode_run_time?: number[]
+  first_air_date?: string
+  genres?: Genre[]
+  homepage?: string
+  id?: number
+  in_production?: boolean
+  languages?: string[]
+  last_air_date?: string
+  last_episode_to_air?: SimpleEpisode
+  name?: string
+  next_episode_to_air?: null
+  networks?: Network[]
+  number_of_episodes?: number
+  number_of_seasons?: number
+  origin_country?: string[]
+  original_language?: string
+  original_name?: string
+  overview?: string
+  popularity?: number
+  poster_path?: string|null
+  production_companies?: ProductionCompany[]
+  seasons?: SimpleSeason[]
+  status?: string
+  type?: string
+  vote_average?: number
+  vote_count?: number
+}
+
+export interface ShowAccountStatesResponse extends Response {
+  id?: number
+  favorite?: boolean
+  rated?: object|boolean
+  watchlist?: boolean
+}
+
+export interface ShowAlternativeTitlesResponse extends Response {
+  id?: number
+  results?: Array<{
+    title?: string
+    iso_3166_1?: string
+    type?: string
+  }>
+}
+
+export interface ShowChangesResponse extends Response {
+  id?: number
+  results?: Array<{
+    title?: string
+    iso_3166_1?: string
+    type?: string
+  }>
+}
+
+export interface ShowContentRatingResponse extends Response {
+  results?: Array<{
+    iso_3166_1?: string
+    rating?: string
+  }>
+  id?: number
+}
+
+export interface TvEpisodeGroupsResponse extends Response {
+  results?: Array<{
+    description?: string
+    episode_count?: number
+    group_count?: number
+    id?: string
+    name?: string
+    network?: null|Network
+  }>
+}
+
+export interface TvExternalIdsResponse extends Response {
+  imdb_id?: string|null
+  freebase_mid?: string|null
+  freebase_id?: string|null
+  tvdb_id?: number|null
+  tvrage_id?: number|null
+  facebook_id?: string|null
+  instagram_id?: string|null
+  twitter_id?: string|null
+  id?: number
+}
+
+export interface TvImagesResponse extends Response {
+  backdrops?: Backdrop[]
+  id?: number
+  posters?: Poster[]
+}
+
+export interface TvKeywordsResponse extends Response {
+  id?: number
+  results?: Keyword[]
+}
+
+export interface TvReviewsResponse extends PaginatedResponse {
+  results?: Review[]
+}
+
+export interface TvScreenTheatricallyResponse extends Response {
+  id?: number
+  results?: Array<{
+    id?: number
+    episode_number?: number
+    season_number?: number
+  }>
+}
+
+export interface TvSimilarShowsResponse extends PaginatedResponse {
+  results?: TvResult[]
+}
+
+export interface TvTranslationsResponse extends Response {
+  id?: number
+  translations?: Translation[]
+}
+
+export interface TvSeasonRequest extends IdAppendToResponseRequest {
+  season_number: number
+}
+
+export interface TvSeasonResponse extends Response {
+  _id?: string
+  air_date?: string
+  episodes?: Episode[]
+  name?: string
+  overview?: string
+  id?: number
+  poster_path?: string|null
+  season_number?: number
+}
+
+export interface TvSeasonChangesResponse extends Response {
+  changes?: Array<{
+    key?: string
+    items?: Array<{
+      id?: string
+      action?: string
+      time?: string
+      value?: string|{
+        episode_id?: number
+        episode_number?: number
+      }
+      iso_639_1?: string
+      original_value?: string
+    }>
+  }>
+}
+
+export interface TvSeasonAccountStatesResponse extends Response {
+  id?: number
+  results?: Array<{
+    id?: number
+    episode_number?: number
+    rated?: boolean|{
+      value?: number
+    }
+  }>
+}
+
+export interface TvSeasonExternalIdsResponse extends Response {
+  freebase_mid?: string|null
+  freebase_id?: null|string
+  tvdb_id?: number|null
+  tvrage_id?: null|number
+  id?: number
+}
+
+export interface TvSeasonImagesResponse extends Response {
+  id?: number
+  posters?: Poster[]
+}
+
+export interface EpisodeRequest extends TvSeasonRequest {
+  episode_number: number
+}
+
+export interface EpisodeChangesResponse extends Response {
+  changes?: Array<{
+    key?: string
+    items?: Array<{
+      id?: string
+      action?: string
+      time?: string
+      value?: string
+      iso_639_1?: string
+    }>
+  }>
+}
+
+export interface EpisodeAccountStatesResponse extends Response {
+  id?: number
+  rated?: object|boolean
+}
+
+export interface EpisodeCreditsResponse extends CreditsResponse {
+  guest_stars?: GuestStar[]
+}
+
+export interface EpisodeExternalIdsResponse extends Response {
+  imdb_id?: string|null
+  freebase_mid?: string|null
+  freebase_id?: string|null
+  tvdb_id?: number|null
+  tvrage_id?: number|null
+  id?: number
+}
+
+export interface EpisodeImagesResponse extends Response {
+  id?: number
+  stills?: Array<{
+    aspect_ratio?: number
+    file_path?: string
+    height?: number
+    iso_639_1?: null|string
+    vote_average?: number|number
+    vote_count?: number
+    width?: number
+  }>
+}
+
+export interface EpisodeTranslationsResponse extends Response {
+  id?: number
+  translations?: Array<{
+    iso_3166_1?: string
+    iso_639_1?: string
+    name?: string
+    english_name?: string
+    data?: {
+      name?: string
+      overview?: string
+    }
+  }>
+}
+
+export interface EpisodeRatingRequest extends EpisodeRequest {
+  value: number
+}
+
+export interface EpisodeVideosResponse extends Response {
+  id?: number
+  results: Array<{
+    id?: string
+    iso_639_1?: string
+    iso_3166_1?: string
+    key?: string
+    name?: string
+    site?: string
+    size?: 360|480|720|1080
+    type?: 'Trailer'|'Teaser'|'Clip'|'Featurette'|'Opening Credits'|'Behind the Scenes'|'Bloopers'|'Recap'
+  }>
+}
+
+export interface PersonChangesResponse extends Response {
+  changes: Array<{
+    key?: string
+    items?: Array<{
+      id?: string
+      action?: string
+      time?: string
+      original_value?: {
+        profile?: {
+          file_path?: string
+        }
+      }
+    }>
+  }>
+}
+
+export interface PersonMovieCreditsResponse extends Response {
+  id?: number
+  cast?: Array<{
+    character?: string
+    credit_id?: string
+    release_date?: string
+    vote_count?: number
+    video?: boolean
+    adult?: boolean
+    vote_average?: number|number
+    title?: string
+    genre_ids?: number[]
+    original_language?: string
+    original_title?: string
+    popularity?: number
+    id?: number
+    backdrop_path?: string|null
+    overview?: string
+    poster_path?: string|null
+  }>
+  crew?: Array<{
+    id?: number
+    department?: string
+    original_language?: string
+    original_title?: string
+    job?: string
+    overview?: string
+    vote_count?: number
+    video?: boolean
+    poster_path?: string|null
+    backdrop_path?: string|null
+    title?: string
+    popularity?: number
+    genre_ids?: number[]
+    vote_average?: number
+    adult?: boolean
+    release_date?: string
+    credit_id?: string
+  }>
+}
+
+export interface PersonTvCreditsResponse extends Response {
+  id?: number
+  cast?: Array<{
+    credit_id?: string
+    original_name?: string
+    id?: number
+    genre_ids?: number[]
+    character?: string
+    name?: string
+    poster_path?: string|null
+    vote_count?: number
+    vote_average?: number
+    popularity?: number
+    episode_count?: number
+    original_language?: string
+    first_air_date?: string
+    backdrop_path?: string|null
+    overview?: string
+    origin_country?: string[]
+  }>
+  crew?: Array<{
+    id?: number
+    department?: string
+    original_language?: string
+    episode_count?: number
+    job?: string
+    overview?: string
+    origin_country?: string[]
+    original_name?: string
+    genre_ids?: number[]
+    name?: string
+    first_air_date?: string
+    backdrop_path?: string|null
+    popularity?: number
+    vote_count?: number
+    vote_average?: number
+    poster_path?: string|null
+    credit_id?: string
+  }>
+}
+
+export interface PersonCombinedCreditsResponse extends Response {
+  id?: number
+  cast?: Array<{
+    id?: number
+    original_language?: string
+    episode_count?: number
+    overview?: string
+    origin_country?: string[]
+    original_name?: string
+    genre_ids?: number[]
+    name?: string
+    media_type?: string
+    poster_path?: string|null
+    first_air_date?: string
+    vote_average?: number|number
+    vote_count?: number
+    character?: string
+    backdrop_path?: string|null
+    popularity?: number
+    credit_id?: string
+    original_title?: string
+    video?: boolean
+    release_date?: string
+    title?: string
+    adult?: boolean
+  }>
+  crew?: Array<{
+    id?: number
+    department?: string
+    original_language?: string
+    episode_count?: number
+    job?: string
+    overview?: string
+    origin_country?: string[]
+    original_name?: string
+    vote_count?: number
+    name?: string
+    media_type?: string
+    popularity?: number
+    credit_id?: string
+    backdrop_path?: string|null
+    first_air_date?: string
+    vote_average?: number
+    genre_ids?: number[]
+    poster_path?: string|null
+    original_title?: string
+    video?: boolean
+    title?: string
+    adult?: boolean
+    release_date?: string
+  }>
+}
+
+export interface PersonExternalIdsResponse extends Response {
+  imdb_id?: string|null
+  facebook_id?: null|string
+  freebase_mid?: string|null
+  freebase_id?: null|string
+  tvrage_id?: number|null
+  twitter_id?: null|string
+  id: number
+  instagram_id?: string|null
+}
+
+export interface PersonImagesResponse extends Response {
+  id?: number
+  profiles?: Profile[]
+}
+
+export interface PersonTaggedImagesResponse extends PaginatedResponse {
+  id?: number
+  results?: Array<{
+    aspect_ratio?: number
+    file_path?: string
+    height?: number
+    id?: string
+    iso_639_1?: null|string
+    vote_average?: number
+    vote_count?: number
+    width?: number
+    image_type?: string
+    media?: MovieResult|TvResult
+  }>
+}
+
+export interface PersonTranslationsResponse extends PaginatedResponse {
+  id?: number
+  translations?: Array<{
+    iso_639_1?: string
+    iso_3166_1?: string
+    name?: string
+    data?: {
+      biography?: string
+    }
+    english_name?: string
+  }>
+}
+
+export interface PersonPopularResponse extends PaginatedResponse {
+  results?: Array<{
+    profile_path?: string
+    adult?: boolean
+    id?: number
+    known_for?: MovieResult|TvResult
+    name?: string
+    popularity?: number
+  }>
+}
+
+export interface CreditDetailsResponse extends Response {
+  credit_type?: string
+  department?: string
+  job?: string
+  media?: {
+    id?: number
+    name?: string
+    original_name?: string
+    character?: string
+    episodes?: SimpleEpisode[]
+    seasons?: Array<{
+      air_date?: string
+      poster_path?: string
+      season_number?: number
+    }>
+  }
+  media_type?: string
+  id?: string
+  person?: {
+    name?: string
+    id?: number
+  }
+}
+
+export interface ListsDetailResponse extends Response {
+  created_by?: string
+  description?: string
+  favorite_count?: number
+  id?: string
+  items?: MovieResult[]
+  item_count?: number
+  iso_639_1?: string
+  name?: string
+  poster_path?: string|null
+}
+
+export interface ListStatusParams extends RequestParams {
+  id: string|number
+  movie_id: number
+}
+
+export interface ListsStatusResponse extends Response {
+  id?: string
+  item_present?: boolean
+}
+
+export interface CreateListParams extends RequestParams {
+  name?: string
+  description?: string
+  language?: string
+}
+
+export interface CreateListResponse extends Response {
+  status_message?: string
+  success?: boolean
+  status_code?: number
+  list_id?: number
+}
+
+export interface CreateListItemParams extends IdRequestParams {
+  media_id: number
+}
+
+export interface ClearListParams extends IdRequestParams {
+  confirm: boolean
+}
+
+export interface GenresResponse extends Response {
+  genres?: Genre[]
+}
+
+export interface KeywordResponse extends Response {
+  id?: number
+  name?: string
+}
+
+export interface KeywordMoviesParams extends IdRequestParams {
+  include_adult?: boolean
+}
+
+export interface CompanyAlternativeNamesResponse extends Response {
+  id?: number
+  results?: Array<{
+    name?: string
+    type?: string
+  }>
+}
+
+export interface CompanyImagesResponse extends Response {
+  id?: number
+  logos?: Logo[]
+}
+
+export interface AccountInfoResponse extends Response {
+  id?: number
+  avatar?: {
+    gravatar?: {
+      hash?: string
+    }
+  }
+  iso_639_1?: string
+  iso_3166_1?: string
+  name?: string
+  include_adult?: boolean
+  username?: string
+}
+
+export interface AccountListsResponse extends PaginatedResponse {
+  results?: Array<{
+    description?: string
+    favorite_count?: number
+    id?: number
+    item_count?: number
+    iso_639_1?: string
+    list_type?: string
+    name?: string
+    poster_path?: null
+  }>
+}
+
+export interface AccountMediaRequest extends PagedRequestParams {
+  sort_by?: 'created_at.asc'|'created_at.desc'
+}
+
+export interface MarkAsFavoriteRequest extends IdRequestParams {
+  media_type: 'movie'|'tv'
+  media_id: number
+  favorite: boolean
+}
+
+export interface AccountWatchlistRequest extends IdRequestParams {
+  media_type: 'movie'|'tv'
+  media_id: number
+  watchlist: boolean
+}
+
+export interface Certification {
+  certification?: string
+  meaning?: string
+  order?: number
+}
+
+export interface CertificationsResponse extends Response {
+  certifications?: {
+    US?: Certification[]
+    CA?: Certification[]
+    DE?: Certification[]
+    GB?: Certification[]
+    AU?: Certification[]
+    BR?: Certification[]
+    FR?: Certification[]
+    NZ?: Certification[]
+    IN?: Certification[]
+  }
+}
+
+export type CountriesResponse = Country[]
+
+export interface NetworkResponse extends Response {
+  headquarters?: string
+  homepage?: string
+  id?: number
+  name?: string
+  origin_country?: string
+}
+
+export interface Review {
+  id?: string
+  author?: string
+  content?: string
+  iso_639_1?: string
+  media_id?: number
+  media_title?: string
+  media_type?: string
+  url?: string
+}
+
+export interface EpisodeGroupResponse extends Response {
+  id?: string
+  name?: string
+  description?: string
+  episode_count?: number
+  group_count?: number
+  groups?: Array<{
+    id?: string
+    name?: string
+    order?: number
+    locked?: boolean
+    episodes?: SimpleEpisode[]
+  }>
+  network?: Network
+  type?: number
+}